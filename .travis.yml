language: c
sudo: false
os:
  - linux
  - osx
addons:
  apt:
    packages:
      - yasm
      - diffutils
compiler:
  - clang
  - gcc
cache:
  directories:
<<<<<<< HEAD
    - ffmpeg-samples
=======
    - libav-samples
before_install:
  - if [ "$TRAVIS_OS_NAME" == "osx" ]; then brew update --all; fi
install:
  - if [ "$TRAVIS_OS_NAME" == "osx" ]; then brew install yasm; fi
>>>>>>> eda18328
script:
  - mkdir -p ffmpeg-samples
  - ./configure --samples=ffmpeg-samples --cc=$CC
  - make -j 8
  - make fate-rsync
  - make check -j 8<|MERGE_RESOLUTION|>--- conflicted
+++ resolved
@@ -13,15 +13,11 @@
   - gcc
 cache:
   directories:
-<<<<<<< HEAD
     - ffmpeg-samples
-=======
-    - libav-samples
 before_install:
   - if [ "$TRAVIS_OS_NAME" == "osx" ]; then brew update --all; fi
 install:
   - if [ "$TRAVIS_OS_NAME" == "osx" ]; then brew install yasm; fi
->>>>>>> eda18328
 script:
   - mkdir -p ffmpeg-samples
   - ./configure --samples=ffmpeg-samples --cc=$CC
