--- conflicted
+++ resolved
@@ -401,11 +401,7 @@
     @tab experimental lossless codec (fourcc: FFV1)
 @item Flash Screen Video v1  @tab  X  @tab  X
     @tab fourcc: FSV1
-<<<<<<< HEAD
-@item Flash Screen Video v2  @tab  X
-=======
-@item Flash Screen Video v2  @tab     @tab  X
->>>>>>> b4cfb825
+@item Flash Screen Video v2  @tab  X  @tab  X
 @item Flash Video (FLV)      @tab  X  @tab  X
     @tab Sorenson H.263 used in Flash
 @item Fraps                  @tab     @tab  X
