/*
 * Common code for the RTP depacketization of MPEG-4 formats.
 * Copyright (c) 2010 Fabrice Bellard
 *                    Romain Degez
 *
 * This file is part of FFmpeg.
 *
 * FFmpeg is free software; you can redistribute it and/or
 * modify it under the terms of the GNU Lesser General Public
 * License as published by the Free Software Foundation; either
 * version 2.1 of the License, or (at your option) any later version.
 *
 * FFmpeg is distributed in the hope that it will be useful,
 * but WITHOUT ANY WARRANTY; without even the implied warranty of
 * MERCHANTABILITY or FITNESS FOR A PARTICULAR PURPOSE.  See the GNU
 * Lesser General Public License for more details.
 *
 * You should have received a copy of the GNU Lesser General Public
 * License along with FFmpeg; if not, write to the Free Software
 * Foundation, Inc., 51 Franklin Street, Fifth Floor, Boston, MA 02110-1301 USA
 */

/**
 * @file
 * @brief MPEG4 / RTP Code
 * @author Fabrice Bellard
 * @author Romain Degez
 */

#include "rtpdec_formats.h"
#include "internal.h"
#include "libavutil/attributes.h"
#include "libavutil/avstring.h"
#include "libavcodec/get_bits.h"

#define MAX_AAC_HBR_FRAME_SIZE 8191

/** Structure listing useful vars to parse RTP packet payload */
struct PayloadContext {
    int sizelength;
    int indexlength;
    int indexdeltalength;
    int profile_level_id;
    int streamtype;
    int objecttype;
    char *mode;

    /** mpeg 4 AU headers */
    struct AUHeaders {
        int size;
        int index;
        int cts_flag;
        int cts;
        int dts_flag;
        int dts;
        int rap_flag;
        int streamstate;
    } *au_headers;
    int au_headers_allocated;
    int nb_au_headers;
    int au_headers_length_bytes;
    int cur_au_index;

    uint8_t buf[FFMAX(RTP_MAX_PACKET_LENGTH, MAX_AAC_HBR_FRAME_SIZE)];
    int buf_pos, buf_size;
    uint32_t timestamp;
};

typedef struct AttrNameMap {
    const char *str;
    uint16_t    type;
    uint32_t    offset;
} AttrNameMap;

/* All known fmtp parameters and the corresponding RTPAttrTypeEnum */
#define ATTR_NAME_TYPE_INT 0
#define ATTR_NAME_TYPE_STR 1
static const AttrNameMap attr_names[] = {
    { "SizeLength",       ATTR_NAME_TYPE_INT,
      offsetof(PayloadContext, sizelength) },
    { "IndexLength",      ATTR_NAME_TYPE_INT,
      offsetof(PayloadContext, indexlength) },
    { "IndexDeltaLength", ATTR_NAME_TYPE_INT,
      offsetof(PayloadContext, indexdeltalength) },
    { "profile-level-id", ATTR_NAME_TYPE_INT,
      offsetof(PayloadContext, profile_level_id) },
    { "StreamType",       ATTR_NAME_TYPE_INT,
      offsetof(PayloadContext, streamtype) },
    { "mode",             ATTR_NAME_TYPE_STR,
      offsetof(PayloadContext, mode) },
    { NULL, -1, -1 },
};

static PayloadContext *new_context(void)
{
    return av_mallocz(sizeof(PayloadContext));
}

static void free_context(PayloadContext *data)
{
    av_freep(&data->au_headers);
    av_freep(&data->mode);
    av_freep(&data);
}

static int parse_fmtp_config(AVCodecContext *codec, char *value)
{
    /* decode the hexa encoded parameter */
    int len = ff_hex_to_data(NULL, value);
    av_freep(&codec->extradata);
    if (ff_alloc_extradata(codec, len))
        return AVERROR(ENOMEM);
    ff_hex_to_data(codec->extradata, value);
    return 0;
}

static int rtp_parse_mp4_au(PayloadContext *data, const uint8_t *buf, int len)
{
    int au_headers_length, au_header_size, i;
    GetBitContext getbitcontext;

    if (len < 2)
        return AVERROR_INVALIDDATA;

    /* decode the first 2 bytes where the AUHeader sections are stored
       length in bits */
    au_headers_length = AV_RB16(buf);

    if (au_headers_length > RTP_MAX_PACKET_LENGTH)
      return -1;

    data->au_headers_length_bytes = (au_headers_length + 7) / 8;

    /* skip AU headers length section (2 bytes) */
    buf += 2;
    len -= 2;

    if (len < data->au_headers_length_bytes)
        return AVERROR_INVALIDDATA;

    init_get_bits(&getbitcontext, buf, data->au_headers_length_bytes * 8);

    /* XXX: Wrong if optional additional sections are present (cts, dts etc...) */
    au_header_size = data->sizelength + data->indexlength;
    if (au_header_size <= 0 || (au_headers_length % au_header_size != 0))
        return -1;

    data->nb_au_headers = au_headers_length / au_header_size;
    if (!data->au_headers || data->au_headers_allocated < data->nb_au_headers) {
        av_free(data->au_headers);
        data->au_headers = av_malloc(sizeof(struct AUHeaders) * data->nb_au_headers);
        if (!data->au_headers)
            return AVERROR(ENOMEM);
        data->au_headers_allocated = data->nb_au_headers;
    }

    for (i = 0; i < data->nb_au_headers; ++i) {
        data->au_headers[i].size  = get_bits_long(&getbitcontext, data->sizelength);
        data->au_headers[i].index = get_bits_long(&getbitcontext, data->indexlength);
    }

    return 0;
}


/* Follows RFC 3640 */
static int aac_parse_packet(AVFormatContext *ctx, PayloadContext *data,
                            AVStream *st, AVPacket *pkt, uint32_t *timestamp,
                            const uint8_t *buf, int len, uint16_t seq,
                            int flags)
{
    int ret;


    if (!buf) {
        if (data->cur_au_index > data->nb_au_headers) {
            av_log(ctx, AV_LOG_ERROR, "Invalid parser state\n");
            return AVERROR_INVALIDDATA;
        }
        if (data->buf_size - data->buf_pos < data->au_headers[data->cur_au_index].size) {
            av_log(ctx, AV_LOG_ERROR, "Invalid AU size\n");
            return AVERROR_INVALIDDATA;
        }
        if ((ret = av_new_packet(pkt, data->au_headers[data->cur_au_index].size)) < 0) {
            av_log(ctx, AV_LOG_ERROR, "Out of memory\n");
            return ret;
        }
        memcpy(pkt->data, &data->buf[data->buf_pos], data->au_headers[data->cur_au_index].size);
        data->buf_pos += data->au_headers[data->cur_au_index].size;
        pkt->stream_index = st->index;
        data->cur_au_index++;

        if (data->cur_au_index == data->nb_au_headers) {
            data->buf_pos = 0;
            return 0;
        }

        return 1;
    }

    if (rtp_parse_mp4_au(data, buf, len)) {
        av_log(ctx, AV_LOG_ERROR, "Error parsing AU headers\n");
        return -1;
    }

    buf += data->au_headers_length_bytes + 2;
    len -= data->au_headers_length_bytes + 2;
    if (data->nb_au_headers == 1 && len < data->au_headers[0].size) {
        /* Packet is fragmented */

        if (!data->buf_pos) {
            if (data->au_headers[0].size > MAX_AAC_HBR_FRAME_SIZE) {
                av_log(ctx, AV_LOG_ERROR, "Invalid AU size\n");
                return AVERROR_INVALIDDATA;
            }

            data->buf_size = data->au_headers[0].size;
            data->timestamp = *timestamp;
        }

<<<<<<< HEAD
        if (data->timestamp != *timestamp
            || data->au_headers[0].size != data->buf_size
            || data->buf_pos + len > MAX_AAC_HBR_FRAME_SIZE) {
=======
        if (data->timestamp != *timestamp ||
            data->au_headers[0].size != data->buf_size ||
            data->buf_pos + len > MAX_AAC_HBR_FRAME_SIZE) {
>>>>>>> 44dc138e
            data->buf_pos = 0;
            data->buf_size = 0;
            av_log(ctx, AV_LOG_ERROR, "Invalid packet received\n");
            return AVERROR_INVALIDDATA;
        }

        memcpy(&data->buf[data->buf_pos], buf, len);
        data->buf_pos += len;

        if (!(flags & RTP_FLAG_MARKER))
            return AVERROR(EAGAIN);

        if (data->buf_pos != data->buf_size) {
            data->buf_pos = 0;
            av_log(ctx, AV_LOG_ERROR, "Missed some packets, discarding frame\n");
            return AVERROR_INVALIDDATA;
        }

        data->buf_pos = 0;
        ret = av_new_packet(pkt, data->buf_size);
        if (ret < 0) {
            av_log(ctx, AV_LOG_ERROR, "Out of memory\n");
            return ret;
        }
        pkt->stream_index = st->index;

        memcpy(pkt->data, data->buf, data->buf_size);

        return 0;
    }

    if (len < data->au_headers[0].size) {
        av_log(ctx, AV_LOG_ERROR, "First AU larger than packet size\n");
        return AVERROR_INVALIDDATA;
    }
    if ((ret = av_new_packet(pkt, data->au_headers[0].size)) < 0) {
        av_log(ctx, AV_LOG_ERROR, "Out of memory\n");
        return ret;
    }
    memcpy(pkt->data, buf, data->au_headers[0].size);
    len -= data->au_headers[0].size;
    buf += data->au_headers[0].size;
    pkt->stream_index = st->index;

    if (len > 0 && data->nb_au_headers > 1) {
        data->buf_size = FFMIN(len, sizeof(data->buf));
        memcpy(data->buf, buf, data->buf_size);
        data->cur_au_index = 1;
        data->buf_pos = 0;
        return 1;
    }

    return 0;
}

static int parse_fmtp(AVFormatContext *s,
                      AVStream *stream, PayloadContext *data,
                      char *attr, char *value)
{
    AVCodecContext *codec = stream->codec;
    int res, i;

    if (!strcmp(attr, "config")) {
        res = parse_fmtp_config(codec, value);

        if (res < 0)
            return res;
    }

    if (codec->codec_id == AV_CODEC_ID_AAC) {
        /* Looking for a known attribute */
        for (i = 0; attr_names[i].str; ++i) {
            if (!av_strcasecmp(attr, attr_names[i].str)) {
                if (attr_names[i].type == ATTR_NAME_TYPE_INT) {
                    *(int *)((char *)data+
                        attr_names[i].offset) = atoi(value);
                } else if (attr_names[i].type == ATTR_NAME_TYPE_STR)
                    *(char **)((char *)data+
                        attr_names[i].offset) = av_strdup(value);
            }
        }
    }
    return 0;
}

static int parse_sdp_line(AVFormatContext *s, int st_index,
                          PayloadContext *data, const char *line)
{
    const char *p;

    if (st_index < 0)
        return 0;

    if (av_strstart(line, "fmtp:", &p))
        return ff_parse_fmtp(s, s->streams[st_index], data, p, parse_fmtp);

    return 0;
}

static av_cold int init_video(AVFormatContext *s, int st_index,
                              PayloadContext *data)
{
    if (st_index < 0)
        return 0;
    s->streams[st_index]->need_parsing = AVSTREAM_PARSE_FULL;
    return 0;
}

RTPDynamicProtocolHandler ff_mp4v_es_dynamic_handler = {
    .enc_name           = "MP4V-ES",
    .codec_type         = AVMEDIA_TYPE_VIDEO,
    .codec_id           = AV_CODEC_ID_MPEG4,
    .init               = init_video,
    .parse_sdp_a_line   = parse_sdp_line,
};

RTPDynamicProtocolHandler ff_mpeg4_generic_dynamic_handler = {
    .enc_name           = "mpeg4-generic",
    .codec_type         = AVMEDIA_TYPE_AUDIO,
    .codec_id           = AV_CODEC_ID_AAC,
    .parse_sdp_a_line   = parse_sdp_line,
    .alloc              = new_context,
    .free               = free_context,
    .parse_packet       = aac_parse_packet
};<|MERGE_RESOLUTION|>--- conflicted
+++ resolved
@@ -218,15 +218,9 @@
             data->timestamp = *timestamp;
         }
 
-<<<<<<< HEAD
-        if (data->timestamp != *timestamp
-            || data->au_headers[0].size != data->buf_size
-            || data->buf_pos + len > MAX_AAC_HBR_FRAME_SIZE) {
-=======
         if (data->timestamp != *timestamp ||
             data->au_headers[0].size != data->buf_size ||
             data->buf_pos + len > MAX_AAC_HBR_FRAME_SIZE) {
->>>>>>> 44dc138e
             data->buf_pos = 0;
             data->buf_size = 0;
             av_log(ctx, AV_LOG_ERROR, "Invalid packet received\n");
