--- conflicted
+++ resolved
@@ -559,12 +559,8 @@
 OBJS-$(CONFIG_CACHE_PROTOCOL)            += cache.o
 OBJS-$(CONFIG_CONCAT_PROTOCOL)           += concat.o
 OBJS-$(CONFIG_CRYPTO_PROTOCOL)           += crypto.o
-<<<<<<< HEAD
 OBJS-$(CONFIG_DATA_PROTOCOL)             += data_uri.o
-OBJS-$(CONFIG_FFRTMPCRYPT_PROTOCOL)      += rtmpcrypt.o rtmpdh.o
-=======
 OBJS-$(CONFIG_FFRTMPCRYPT_PROTOCOL)      += rtmpcrypt.o rtmpdigest.o rtmpdh.o
->>>>>>> b864230c
 OBJS-$(CONFIG_FFRTMPHTTP_PROTOCOL)       += rtmphttp.o
 OBJS-$(CONFIG_FILE_PROTOCOL)             += file.o
 OBJS-$(CONFIG_FTP_PROTOCOL)              += ftp.o
@@ -578,22 +574,13 @@
 OBJS-$(CONFIG_MMSH_PROTOCOL)             += mmsh.o mms.o asf.o
 OBJS-$(CONFIG_MMST_PROTOCOL)             += mmst.o mms.o asf.o
 OBJS-$(CONFIG_PIPE_PROTOCOL)             += file.o
-<<<<<<< HEAD
 OBJS-$(CONFIG_PROMPEG_PROTOCOL)          += prompeg.o
-OBJS-$(CONFIG_RTMP_PROTOCOL)             += rtmpproto.o rtmppkt.o
-OBJS-$(CONFIG_RTMPE_PROTOCOL)            += rtmpproto.o rtmppkt.o
-OBJS-$(CONFIG_RTMPS_PROTOCOL)            += rtmpproto.o rtmppkt.o
-OBJS-$(CONFIG_RTMPT_PROTOCOL)            += rtmpproto.o rtmppkt.o
-OBJS-$(CONFIG_RTMPTE_PROTOCOL)           += rtmpproto.o rtmppkt.o
-OBJS-$(CONFIG_RTMPTS_PROTOCOL)           += rtmpproto.o rtmppkt.o
-=======
 OBJS-$(CONFIG_RTMP_PROTOCOL)             += rtmpproto.o rtmpdigest.o rtmppkt.o
 OBJS-$(CONFIG_RTMPE_PROTOCOL)            += rtmpproto.o rtmpdigest.o rtmppkt.o
 OBJS-$(CONFIG_RTMPS_PROTOCOL)            += rtmpproto.o rtmpdigest.o rtmppkt.o
 OBJS-$(CONFIG_RTMPT_PROTOCOL)            += rtmpproto.o rtmpdigest.o rtmppkt.o
 OBJS-$(CONFIG_RTMPTE_PROTOCOL)           += rtmpproto.o rtmpdigest.o rtmppkt.o
 OBJS-$(CONFIG_RTMPTS_PROTOCOL)           += rtmpproto.o rtmpdigest.o rtmppkt.o
->>>>>>> b864230c
 OBJS-$(CONFIG_RTP_PROTOCOL)              += rtpproto.o
 OBJS-$(CONFIG_SCTP_PROTOCOL)             += sctp.o
 OBJS-$(CONFIG_SRTP_PROTOCOL)             += srtpproto.o srtp.o
