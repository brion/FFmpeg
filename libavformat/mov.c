--- conflicted
+++ resolved
@@ -1166,7 +1166,7 @@
 {
     if (!c->has_looked_for_mfra && c->use_mfra_for > 0) {
         c->has_looked_for_mfra = 1;
-        if (pb->seekable) {
+        if (pb->seekable & AVIO_SEEKABLE_NORMAL) {
             int ret;
             av_log(c->fc, AV_LOG_VERBOSE, "stream has moof boxes, will look "
                     "for a mfra\n");
@@ -5421,15 +5421,9 @@
                 return err;
             }
             if (c->found_moov && c->found_mdat &&
-<<<<<<< HEAD
-                ((!pb->seekable || c->fc->flags & AVFMT_FLAG_IGNIDX || c->fragment_index_complete) ||
+                ((!(pb->seekable & AVIO_SEEKABLE_NORMAL) || c->fc->flags & AVFMT_FLAG_IGNIDX || c->fragment_index_complete) ||
                  start_pos + a.size == avio_size(pb))) {
-                if (!pb->seekable || c->fc->flags & AVFMT_FLAG_IGNIDX || c->fragment_index_complete)
-=======
-                ((!(pb->seekable & AVIO_SEEKABLE_NORMAL) || c->fc->flags & AVFMT_FLAG_IGNIDX) ||
-                 start_pos + a.size == avio_size(pb))) {
-                if (!(pb->seekable & AVIO_SEEKABLE_NORMAL) || c->fc->flags & AVFMT_FLAG_IGNIDX)
->>>>>>> 83548fe8
+                if (!(pb->seekable & AVIO_SEEKABLE_NORMAL) || c->fc->flags & AVFMT_FLAG_IGNIDX || c->fragment_index_complete)
                     c->next_root_atom = start_pos + a.size;
                 c->atom_depth --;
                 return 0;
@@ -5955,7 +5949,7 @@
         mov_read_close(s);
         return err;
     }
-    } while (pb->seekable && !mov->found_moov && !mov->moov_retry++);
+    } while ((pb->seekable & AVIO_SEEKABLE_NORMAL) && !mov->found_moov && !mov->moov_retry++);
     if (!mov->found_moov) {
         av_log(s, AV_LOG_ERROR, "moov atom not found\n");
         mov_read_close(s);
@@ -5963,8 +5957,7 @@
     }
     av_log(mov->fc, AV_LOG_TRACE, "on_parse_exit_offset=%"PRId64"\n", avio_tell(pb));
 
-<<<<<<< HEAD
-    if (pb->seekable) {
+    if (pb->seekable & AVIO_SEEKABLE_NORMAL) {
         if (mov->nb_chapter_tracks > 0 && !mov->ignore_chapters)
             mov_read_chapters(s);
         for (i = 0; i < s->nb_streams; i++)
@@ -5974,10 +5967,6 @@
                 mov_read_rtmd_track(s, s->streams[i]);
             }
     }
-=======
-    if ((pb->seekable & AVIO_SEEKABLE_NORMAL) && mov->chapter_track > 0)
-        mov_read_chapters(s);
->>>>>>> 83548fe8
 
     /* copy timecode metadata from tmcd tracks to the related video streams */
     for (i = 0; i < s->nb_streams; i++) {
