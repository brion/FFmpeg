/*
 * H.26L/H.264/AVC/JVT/14496-10/... decoder
 * Copyright (c) 2003 Michael Niedermayer <michaelni@gmx.at>
 *
 * This file is part of FFmpeg.
 *
 * FFmpeg is free software; you can redistribute it and/or
 * modify it under the terms of the GNU Lesser General Public
 * License as published by the Free Software Foundation; either
 * version 2.1 of the License, or (at your option) any later version.
 *
 * FFmpeg is distributed in the hope that it will be useful,
 * but WITHOUT ANY WARRANTY; without even the implied warranty of
 * MERCHANTABILITY or FITNESS FOR A PARTICULAR PURPOSE.  See the GNU
 * Lesser General Public License for more details.
 *
 * You should have received a copy of the GNU Lesser General Public
 * License along with FFmpeg; if not, write to the Free Software
 * Foundation, Inc., 51 Franklin Street, Fifth Floor, Boston, MA 02110-1301 USA
 */

/**
 * @file
 * H.264 / AVC / MPEG4 part10 codec.
 * @author Michael Niedermayer <michaelni@gmx.at>
 */

#include "libavutil/avassert.h"
#include "libavutil/imgutils.h"
#include "libavutil/timer.h"
#include "internal.h"
#include "cabac.h"
#include "cabac_functions.h"
#include "error_resilience.h"
#include "avcodec.h"
#include "h264.h"
#include "h264data.h"
#include "h264chroma.h"
#include "h264_mvpred.h"
#include "golomb.h"
#include "mathops.h"
#include "mpegutils.h"
#include "rectangle.h"
#include "thread.h"


static const uint8_t rem6[QP_MAX_NUM + 1] = {
    0, 1, 2, 3, 4, 5, 0, 1, 2, 3, 4, 5, 0, 1, 2, 3, 4, 5, 0, 1, 2,
    3, 4, 5, 0, 1, 2, 3, 4, 5, 0, 1, 2, 3, 4, 5, 0, 1, 2, 3, 4, 5,
    0, 1, 2, 3, 4, 5, 0, 1, 2, 3, 4, 5, 0, 1, 2, 3, 4, 5, 0, 1, 2,
    3, 4, 5, 0, 1, 2, 3, 4, 5, 0, 1, 2, 3, 4, 5, 0, 1, 2, 3, 4, 5,
    0, 1, 2, 3,
};

static const uint8_t div6[QP_MAX_NUM + 1] = {
    0, 0, 0, 0, 0, 0, 1, 1, 1, 1, 1, 1, 2, 2, 2, 2, 2, 2, 3,  3,  3,
    3, 3, 3, 4, 4, 4, 4, 4, 4, 5, 5, 5, 5, 5, 5, 6, 6, 6, 6,  6,  6,
    7, 7, 7, 7, 7, 7, 8, 8, 8, 8, 8, 8, 9, 9, 9, 9, 9, 9, 10, 10, 10,
   10,10,10,11,11,11,11,11,11,12,12,12,12,12,12,13,13,13, 13, 13, 13,
   14,14,14,14,
};

static const uint8_t field_scan[16+1] = {
    0 + 0 * 4, 0 + 1 * 4, 1 + 0 * 4, 0 + 2 * 4,
    0 + 3 * 4, 1 + 1 * 4, 1 + 2 * 4, 1 + 3 * 4,
    2 + 0 * 4, 2 + 1 * 4, 2 + 2 * 4, 2 + 3 * 4,
    3 + 0 * 4, 3 + 1 * 4, 3 + 2 * 4, 3 + 3 * 4,
};

static const uint8_t field_scan8x8[64+1] = {
    0 + 0 * 8, 0 + 1 * 8, 0 + 2 * 8, 1 + 0 * 8,
    1 + 1 * 8, 0 + 3 * 8, 0 + 4 * 8, 1 + 2 * 8,
    2 + 0 * 8, 1 + 3 * 8, 0 + 5 * 8, 0 + 6 * 8,
    0 + 7 * 8, 1 + 4 * 8, 2 + 1 * 8, 3 + 0 * 8,
    2 + 2 * 8, 1 + 5 * 8, 1 + 6 * 8, 1 + 7 * 8,
    2 + 3 * 8, 3 + 1 * 8, 4 + 0 * 8, 3 + 2 * 8,
    2 + 4 * 8, 2 + 5 * 8, 2 + 6 * 8, 2 + 7 * 8,
    3 + 3 * 8, 4 + 1 * 8, 5 + 0 * 8, 4 + 2 * 8,
    3 + 4 * 8, 3 + 5 * 8, 3 + 6 * 8, 3 + 7 * 8,
    4 + 3 * 8, 5 + 1 * 8, 6 + 0 * 8, 5 + 2 * 8,
    4 + 4 * 8, 4 + 5 * 8, 4 + 6 * 8, 4 + 7 * 8,
    5 + 3 * 8, 6 + 1 * 8, 6 + 2 * 8, 5 + 4 * 8,
    5 + 5 * 8, 5 + 6 * 8, 5 + 7 * 8, 6 + 3 * 8,
    7 + 0 * 8, 7 + 1 * 8, 6 + 4 * 8, 6 + 5 * 8,
    6 + 6 * 8, 6 + 7 * 8, 7 + 2 * 8, 7 + 3 * 8,
    7 + 4 * 8, 7 + 5 * 8, 7 + 6 * 8, 7 + 7 * 8,
};

static const uint8_t field_scan8x8_cavlc[64+1] = {
    0 + 0 * 8, 1 + 1 * 8, 2 + 0 * 8, 0 + 7 * 8,
    2 + 2 * 8, 2 + 3 * 8, 2 + 4 * 8, 3 + 3 * 8,
    3 + 4 * 8, 4 + 3 * 8, 4 + 4 * 8, 5 + 3 * 8,
    5 + 5 * 8, 7 + 0 * 8, 6 + 6 * 8, 7 + 4 * 8,
    0 + 1 * 8, 0 + 3 * 8, 1 + 3 * 8, 1 + 4 * 8,
    1 + 5 * 8, 3 + 1 * 8, 2 + 5 * 8, 4 + 1 * 8,
    3 + 5 * 8, 5 + 1 * 8, 4 + 5 * 8, 6 + 1 * 8,
    5 + 6 * 8, 7 + 1 * 8, 6 + 7 * 8, 7 + 5 * 8,
    0 + 2 * 8, 0 + 4 * 8, 0 + 5 * 8, 2 + 1 * 8,
    1 + 6 * 8, 4 + 0 * 8, 2 + 6 * 8, 5 + 0 * 8,
    3 + 6 * 8, 6 + 0 * 8, 4 + 6 * 8, 6 + 2 * 8,
    5 + 7 * 8, 6 + 4 * 8, 7 + 2 * 8, 7 + 6 * 8,
    1 + 0 * 8, 1 + 2 * 8, 0 + 6 * 8, 3 + 0 * 8,
    1 + 7 * 8, 3 + 2 * 8, 2 + 7 * 8, 4 + 2 * 8,
    3 + 7 * 8, 5 + 2 * 8, 4 + 7 * 8, 5 + 4 * 8,
    6 + 3 * 8, 6 + 5 * 8, 7 + 3 * 8, 7 + 7 * 8,
};

// zigzag_scan8x8_cavlc[i] = zigzag_scan8x8[(i/4) + 16*(i%4)]
static const uint8_t zigzag_scan8x8_cavlc[64+1] = {
    0 + 0 * 8, 1 + 1 * 8, 1 + 2 * 8, 2 + 2 * 8,
    4 + 1 * 8, 0 + 5 * 8, 3 + 3 * 8, 7 + 0 * 8,
    3 + 4 * 8, 1 + 7 * 8, 5 + 3 * 8, 6 + 3 * 8,
    2 + 7 * 8, 6 + 4 * 8, 5 + 6 * 8, 7 + 5 * 8,
    1 + 0 * 8, 2 + 0 * 8, 0 + 3 * 8, 3 + 1 * 8,
    3 + 2 * 8, 0 + 6 * 8, 4 + 2 * 8, 6 + 1 * 8,
    2 + 5 * 8, 2 + 6 * 8, 6 + 2 * 8, 5 + 4 * 8,
    3 + 7 * 8, 7 + 3 * 8, 4 + 7 * 8, 7 + 6 * 8,
    0 + 1 * 8, 3 + 0 * 8, 0 + 4 * 8, 4 + 0 * 8,
    2 + 3 * 8, 1 + 5 * 8, 5 + 1 * 8, 5 + 2 * 8,
    1 + 6 * 8, 3 + 5 * 8, 7 + 1 * 8, 4 + 5 * 8,
    4 + 6 * 8, 7 + 4 * 8, 5 + 7 * 8, 6 + 7 * 8,
    0 + 2 * 8, 2 + 1 * 8, 1 + 3 * 8, 5 + 0 * 8,
    1 + 4 * 8, 2 + 4 * 8, 6 + 0 * 8, 4 + 3 * 8,
    0 + 7 * 8, 4 + 4 * 8, 7 + 2 * 8, 3 + 6 * 8,
    5 + 5 * 8, 6 + 5 * 8, 6 + 6 * 8, 7 + 7 * 8,
};

static const uint8_t dequant4_coeff_init[6][3] = {
    { 10, 13, 16 },
    { 11, 14, 18 },
    { 13, 16, 20 },
    { 14, 18, 23 },
    { 16, 20, 25 },
    { 18, 23, 29 },
};

static const uint8_t dequant8_coeff_init_scan[16] = {
    0, 3, 4, 3, 3, 1, 5, 1, 4, 5, 2, 5, 3, 1, 5, 1
};

static const uint8_t dequant8_coeff_init[6][6] = {
    { 20, 18, 32, 19, 25, 24 },
    { 22, 19, 35, 21, 28, 26 },
    { 26, 23, 42, 24, 33, 31 },
    { 28, 25, 45, 26, 35, 33 },
    { 32, 28, 51, 30, 40, 38 },
    { 36, 32, 58, 34, 46, 43 },
};


static void release_unused_pictures(H264Context *h, int remove_current)
{
    int i;

    /* release non reference frames */
    for (i = 0; i < H264_MAX_PICTURE_COUNT; i++) {
        if (h->DPB[i].f.buf[0] && !h->DPB[i].reference &&
            (remove_current || &h->DPB[i] != h->cur_pic_ptr)) {
            ff_h264_unref_picture(h, &h->DPB[i]);
        }
    }
}

static int alloc_scratch_buffers(H264SliceContext *sl, int linesize)
{
    const H264Context *h = sl->h264;
    int alloc_size = FFALIGN(FFABS(linesize) + 32, 32);

    av_fast_malloc(&sl->bipred_scratchpad, &sl->bipred_scratchpad_allocated, 16 * 6 * alloc_size);
    // edge emu needs blocksize + filter length - 1
    // (= 21x21 for  h264)
    av_fast_malloc(&sl->edge_emu_buffer, &sl->edge_emu_buffer_allocated, alloc_size * 2 * 21);

    av_fast_malloc(&sl->top_borders[0], &sl->top_borders_allocated[0],
                   h->mb_width * 16 * 3 * sizeof(uint8_t) * 2);
    av_fast_malloc(&sl->top_borders[1], &sl->top_borders_allocated[1],
                   h->mb_width * 16 * 3 * sizeof(uint8_t) * 2);

    if (!sl->bipred_scratchpad || !sl->edge_emu_buffer ||
        !sl->top_borders[0]    || !sl->top_borders[1]) {
        av_freep(&sl->bipred_scratchpad);
        av_freep(&sl->edge_emu_buffer);
        av_freep(&sl->top_borders[0]);
        av_freep(&sl->top_borders[1]);

        sl->bipred_scratchpad_allocated = 0;
        sl->edge_emu_buffer_allocated   = 0;
        sl->top_borders_allocated[0]    = 0;
        sl->top_borders_allocated[1]    = 0;
        return AVERROR(ENOMEM);
    }

    return 0;
}

static int init_table_pools(H264Context *h)
{
    const int big_mb_num    = h->mb_stride * (h->mb_height + 1) + 1;
    const int mb_array_size = h->mb_stride * h->mb_height;
    const int b4_stride     = h->mb_width * 4 + 1;
    const int b4_array_size = b4_stride * h->mb_height * 4;

    h->qscale_table_pool = av_buffer_pool_init(big_mb_num + h->mb_stride,
                                               av_buffer_allocz);
    h->mb_type_pool      = av_buffer_pool_init((big_mb_num + h->mb_stride) *
                                               sizeof(uint32_t), av_buffer_allocz);
    h->motion_val_pool   = av_buffer_pool_init(2 * (b4_array_size + 4) *
                                               sizeof(int16_t), av_buffer_allocz);
    h->ref_index_pool    = av_buffer_pool_init(4 * mb_array_size, av_buffer_allocz);

    if (!h->qscale_table_pool || !h->mb_type_pool || !h->motion_val_pool ||
        !h->ref_index_pool) {
        av_buffer_pool_uninit(&h->qscale_table_pool);
        av_buffer_pool_uninit(&h->mb_type_pool);
        av_buffer_pool_uninit(&h->motion_val_pool);
        av_buffer_pool_uninit(&h->ref_index_pool);
        return AVERROR(ENOMEM);
    }

    return 0;
}

static int alloc_picture(H264Context *h, H264Picture *pic)
{
    int i, ret = 0;

    av_assert0(!pic->f.data[0]);

    pic->tf.f = &pic->f;
    ret = ff_thread_get_buffer(h->avctx, &pic->tf, pic->reference ?
                                                   AV_GET_BUFFER_FLAG_REF : 0);
    if (ret < 0)
        goto fail;

    pic->crop     = h->sps.crop;
    pic->crop_top = h->sps.crop_top;
    pic->crop_left= h->sps.crop_left;

    if (h->avctx->hwaccel) {
        const AVHWAccel *hwaccel = h->avctx->hwaccel;
        av_assert0(!pic->hwaccel_picture_private);
        if (hwaccel->frame_priv_data_size) {
            pic->hwaccel_priv_buf = av_buffer_allocz(hwaccel->frame_priv_data_size);
            if (!pic->hwaccel_priv_buf)
                return AVERROR(ENOMEM);
            pic->hwaccel_picture_private = pic->hwaccel_priv_buf->data;
        }
    }
    if (CONFIG_GRAY && !h->avctx->hwaccel && h->flags & CODEC_FLAG_GRAY && pic->f.data[2]) {
        int h_chroma_shift, v_chroma_shift;
        av_pix_fmt_get_chroma_sub_sample(pic->f.format,
                                         &h_chroma_shift, &v_chroma_shift);

        for(i=0; i<FF_CEIL_RSHIFT(h->avctx->height, v_chroma_shift); i++) {
            memset(pic->f.data[1] + pic->f.linesize[1]*i,
                   0x80, FF_CEIL_RSHIFT(h->avctx->width, h_chroma_shift));
            memset(pic->f.data[2] + pic->f.linesize[2]*i,
                   0x80, FF_CEIL_RSHIFT(h->avctx->width, h_chroma_shift));
        }
    }

    if (!h->qscale_table_pool) {
        ret = init_table_pools(h);
        if (ret < 0)
            goto fail;
    }

    pic->qscale_table_buf = av_buffer_pool_get(h->qscale_table_pool);
    pic->mb_type_buf      = av_buffer_pool_get(h->mb_type_pool);
    if (!pic->qscale_table_buf || !pic->mb_type_buf)
        goto fail;

    pic->mb_type      = (uint32_t*)pic->mb_type_buf->data + 2 * h->mb_stride + 1;
    pic->qscale_table = pic->qscale_table_buf->data + 2 * h->mb_stride + 1;

    for (i = 0; i < 2; i++) {
        pic->motion_val_buf[i] = av_buffer_pool_get(h->motion_val_pool);
        pic->ref_index_buf[i]  = av_buffer_pool_get(h->ref_index_pool);
        if (!pic->motion_val_buf[i] || !pic->ref_index_buf[i])
            goto fail;

        pic->motion_val[i] = (int16_t (*)[2])pic->motion_val_buf[i]->data + 4;
        pic->ref_index[i]  = pic->ref_index_buf[i]->data;
    }

    return 0;
fail:
    ff_h264_unref_picture(h, pic);
    return (ret < 0) ? ret : AVERROR(ENOMEM);
}

static inline int pic_is_unused(H264Context *h, H264Picture *pic)
{
    if (!pic->f.buf[0])
        return 1;
    if (pic->needs_realloc && !(pic->reference & DELAYED_PIC_REF))
        return 1;
    return 0;
}

static int find_unused_picture(H264Context *h)
{
    int i;

    for (i = 0; i < H264_MAX_PICTURE_COUNT; i++) {
        if (pic_is_unused(h, &h->DPB[i]))
            break;
    }
    if (i == H264_MAX_PICTURE_COUNT)
        return AVERROR_INVALIDDATA;

    if (h->DPB[i].needs_realloc) {
        h->DPB[i].needs_realloc = 0;
        ff_h264_unref_picture(h, &h->DPB[i]);
    }

    return i;
}


static void init_dequant8_coeff_table(H264Context *h)
{
    int i, j, q, x;
    const int max_qp = 51 + 6 * (h->sps.bit_depth_luma - 8);

    for (i = 0; i < 6; i++) {
        h->dequant8_coeff[i] = h->dequant8_buffer[i];
        for (j = 0; j < i; j++)
            if (!memcmp(h->pps.scaling_matrix8[j], h->pps.scaling_matrix8[i],
                        64 * sizeof(uint8_t))) {
                h->dequant8_coeff[i] = h->dequant8_buffer[j];
                break;
            }
        if (j < i)
            continue;

        for (q = 0; q < max_qp + 1; q++) {
            int shift = div6[q];
            int idx   = rem6[q];
            for (x = 0; x < 64; x++)
                h->dequant8_coeff[i][q][(x >> 3) | ((x & 7) << 3)] =
                    ((uint32_t)dequant8_coeff_init[idx][dequant8_coeff_init_scan[((x >> 1) & 12) | (x & 3)]] *
                     h->pps.scaling_matrix8[i][x]) << shift;
        }
    }
}

static void init_dequant4_coeff_table(H264Context *h)
{
    int i, j, q, x;
    const int max_qp = 51 + 6 * (h->sps.bit_depth_luma - 8);
    for (i = 0; i < 6; i++) {
        h->dequant4_coeff[i] = h->dequant4_buffer[i];
        for (j = 0; j < i; j++)
            if (!memcmp(h->pps.scaling_matrix4[j], h->pps.scaling_matrix4[i],
                        16 * sizeof(uint8_t))) {
                h->dequant4_coeff[i] = h->dequant4_buffer[j];
                break;
            }
        if (j < i)
            continue;

        for (q = 0; q < max_qp + 1; q++) {
            int shift = div6[q] + 2;
            int idx   = rem6[q];
            for (x = 0; x < 16; x++)
                h->dequant4_coeff[i][q][(x >> 2) | ((x << 2) & 0xF)] =
                    ((uint32_t)dequant4_coeff_init[idx][(x & 1) + ((x >> 2) & 1)] *
                     h->pps.scaling_matrix4[i][x]) << shift;
        }
    }
}

void ff_h264_init_dequant_tables(H264Context *h)
{
    int i, x;
    init_dequant4_coeff_table(h);
    memset(h->dequant8_coeff, 0, sizeof(h->dequant8_coeff));

    if (h->pps.transform_8x8_mode)
        init_dequant8_coeff_table(h);
    if (h->sps.transform_bypass) {
        for (i = 0; i < 6; i++)
            for (x = 0; x < 16; x++)
                h->dequant4_coeff[i][0][x] = 1 << 6;
        if (h->pps.transform_8x8_mode)
            for (i = 0; i < 6; i++)
                for (x = 0; x < 64; x++)
                    h->dequant8_coeff[i][0][x] = 1 << 6;
    }
}

#define IN_RANGE(a, b, size) (((a) >= (b)) && ((a) < ((b) + (size))))

#define REBASE_PICTURE(pic, new_ctx, old_ctx)             \
    (((pic) && (pic) >= (old_ctx)->DPB &&                       \
      (pic) < (old_ctx)->DPB + H264_MAX_PICTURE_COUNT) ?          \
     &(new_ctx)->DPB[(pic) - (old_ctx)->DPB] : NULL)

static void copy_picture_range(H264Picture **to, H264Picture **from, int count,
                               H264Context *new_base,
                               H264Context *old_base)
{
    int i;

    for (i = 0; i < count; i++) {
        assert((IN_RANGE(from[i], old_base, sizeof(*old_base)) ||
                IN_RANGE(from[i], old_base->DPB,
                         sizeof(H264Picture) * H264_MAX_PICTURE_COUNT) ||
                !from[i]));
        to[i] = REBASE_PICTURE(from[i], new_base, old_base);
    }
}

static int copy_parameter_set(void **to, void **from, int count, int size)
{
    int i;

    for (i = 0; i < count; i++) {
        if (to[i] && !from[i]) {
            av_freep(&to[i]);
        } else if (from[i] && !to[i]) {
            to[i] = av_malloc(size);
            if (!to[i])
                return AVERROR(ENOMEM);
        }

        if (from[i])
            memcpy(to[i], from[i], size);
    }

    return 0;
}

#define copy_fields(to, from, start_field, end_field)                   \
    memcpy(&(to)->start_field, &(from)->start_field,                        \
           (char *)&(to)->end_field - (char *)&(to)->start_field)

static int h264_slice_header_init(H264Context *h, int reinit);

int ff_h264_update_thread_context(AVCodecContext *dst,
                                  const AVCodecContext *src)
{
    H264Context *h = dst->priv_data, *h1 = src->priv_data;
    int inited = h->context_initialized, err = 0;
    int context_reinitialized = 0;
    int i, ret;

    if (dst == src)
        return 0;

    if (inited &&
        (h->width                 != h1->width                 ||
         h->height                != h1->height                ||
         h->mb_width              != h1->mb_width              ||
         h->mb_height             != h1->mb_height             ||
         h->sps.bit_depth_luma    != h1->sps.bit_depth_luma    ||
         h->sps.chroma_format_idc != h1->sps.chroma_format_idc ||
         h->sps.colorspace        != h1->sps.colorspace)) {

        h->width     = h1->width;
        h->height    = h1->height;
        h->mb_height = h1->mb_height;
        h->mb_width  = h1->mb_width;
        h->mb_num    = h1->mb_num;
        h->mb_stride = h1->mb_stride;
        h->b_stride  = h1->b_stride;
        // SPS/PPS
        if ((ret = copy_parameter_set((void **)h->sps_buffers,
                                      (void **)h1->sps_buffers,
                                      MAX_SPS_COUNT, sizeof(SPS))) < 0)
            return ret;
        h->sps = h1->sps;
        if ((ret = copy_parameter_set((void **)h->pps_buffers,
                                      (void **)h1->pps_buffers,
                                      MAX_PPS_COUNT, sizeof(PPS))) < 0)
            return ret;
        h->pps = h1->pps;

        if ((err = h264_slice_header_init(h, 1)) < 0) {
            av_log(h->avctx, AV_LOG_ERROR, "h264_slice_header_init() failed\n");
            return err;
        }
        context_reinitialized = 1;

#if 0
        h264_set_parameter_from_sps(h);
        //Note we set context_reinitialized which will cause h264_set_parameter_from_sps to be reexecuted
        h->cur_chroma_format_idc = h1->cur_chroma_format_idc;
#endif
    }

    /* copy block_offset since frame_start may not be called */
    memcpy(h->block_offset, h1->block_offset, sizeof(h->block_offset));

    if (!inited) {
        H264SliceContext *orig_slice_ctx = h->slice_ctx;

        for (i = 0; i < MAX_SPS_COUNT; i++)
            av_freep(h->sps_buffers + i);

        for (i = 0; i < MAX_PPS_COUNT; i++)
            av_freep(h->pps_buffers + i);

        ff_h264_unref_picture(h, &h->last_pic_for_ec);
        memcpy(h, h1, sizeof(H264Context));

        memset(h->sps_buffers, 0, sizeof(h->sps_buffers));
        memset(h->pps_buffers, 0, sizeof(h->pps_buffers));

        memset(&h->cur_pic, 0, sizeof(h->cur_pic));
        memset(&h->last_pic_for_ec, 0, sizeof(h->last_pic_for_ec));

        h->slice_ctx = orig_slice_ctx;

        memset(&h->slice_ctx[0].er,         0, sizeof(h->slice_ctx[0].er));
        memset(&h->slice_ctx[0].mb,         0, sizeof(h->slice_ctx[0].mb));
        memset(&h->slice_ctx[0].mb_luma_dc, 0, sizeof(h->slice_ctx[0].mb_luma_dc));
        memset(&h->slice_ctx[0].mb_padding, 0, sizeof(h->slice_ctx[0].mb_padding));

        h->avctx             = dst;
        h->DPB               = NULL;
        h->qscale_table_pool = NULL;
        h->mb_type_pool      = NULL;
        h->ref_index_pool    = NULL;
        h->motion_val_pool   = NULL;
        h->intra4x4_pred_mode= NULL;
        h->non_zero_count    = NULL;
        h->slice_table_base  = NULL;
        h->slice_table       = NULL;
        h->cbp_table         = NULL;
        h->chroma_pred_mode_table = NULL;
        memset(h->mvd_table, 0, sizeof(h->mvd_table));
        h->direct_table      = NULL;
        h->list_counts       = NULL;
        h->mb2b_xy           = NULL;
        h->mb2br_xy          = NULL;

        if (h1->context_initialized) {
        h->context_initialized = 0;

        memset(&h->cur_pic, 0, sizeof(h->cur_pic));
        av_frame_unref(&h->cur_pic.f);
        h->cur_pic.tf.f = &h->cur_pic.f;

        ret = ff_h264_alloc_tables(h);
        if (ret < 0) {
            av_log(dst, AV_LOG_ERROR, "Could not allocate memory\n");
            return ret;
        }
        ret = ff_h264_slice_context_init(h, &h->slice_ctx[0]);
        if (ret < 0) {
            av_log(dst, AV_LOG_ERROR, "context_init() failed.\n");
            return ret;
        }
        }

        h->context_initialized = h1->context_initialized;
    }

    h->avctx->coded_height  = h1->avctx->coded_height;
    h->avctx->coded_width   = h1->avctx->coded_width;
    h->avctx->width         = h1->avctx->width;
    h->avctx->height        = h1->avctx->height;
    h->coded_picture_number = h1->coded_picture_number;
    h->first_field          = h1->first_field;
    h->picture_structure    = h1->picture_structure;
    h->droppable            = h1->droppable;
    h->low_delay            = h1->low_delay;

    for (i = 0; h->DPB && i < H264_MAX_PICTURE_COUNT; i++) {
        ff_h264_unref_picture(h, &h->DPB[i]);
        if (h1->DPB && h1->DPB[i].f.buf[0] &&
            (ret = ff_h264_ref_picture(h, &h->DPB[i], &h1->DPB[i])) < 0)
            return ret;
    }

    h->cur_pic_ptr = REBASE_PICTURE(h1->cur_pic_ptr, h, h1);
    ff_h264_unref_picture(h, &h->cur_pic);
    if (h1->cur_pic.f.buf[0]) {
        ret = ff_h264_ref_picture(h, &h->cur_pic, &h1->cur_pic);
        if (ret < 0)
            return ret;
    }

    h->enable_er       = h1->enable_er;
    h->workaround_bugs = h1->workaround_bugs;
    h->low_delay       = h1->low_delay;
    h->droppable       = h1->droppable;

    // extradata/NAL handling
    h->is_avc = h1->is_avc;

    // SPS/PPS
    if ((ret = copy_parameter_set((void **)h->sps_buffers,
                                  (void **)h1->sps_buffers,
                                  MAX_SPS_COUNT, sizeof(SPS))) < 0)
        return ret;
    h->sps = h1->sps;
    if ((ret = copy_parameter_set((void **)h->pps_buffers,
                                  (void **)h1->pps_buffers,
                                  MAX_PPS_COUNT, sizeof(PPS))) < 0)
        return ret;
    h->pps = h1->pps;

    // Dequantization matrices
    // FIXME these are big - can they be only copied when PPS changes?
    copy_fields(h, h1, dequant4_buffer, dequant4_coeff);

    for (i = 0; i < 6; i++)
        h->dequant4_coeff[i] = h->dequant4_buffer[0] +
                               (h1->dequant4_coeff[i] - h1->dequant4_buffer[0]);

    for (i = 0; i < 6; i++)
        h->dequant8_coeff[i] = h->dequant8_buffer[0] +
                               (h1->dequant8_coeff[i] - h1->dequant8_buffer[0]);

    h->dequant_coeff_pps = h1->dequant_coeff_pps;

    // POC timing
    copy_fields(h, h1, poc_lsb, default_ref_list);

    // reference lists
    copy_fields(h, h1, short_ref, current_slice);

    copy_picture_range(h->short_ref, h1->short_ref, 32, h, h1);
    copy_picture_range(h->long_ref, h1->long_ref, 32, h, h1);
    copy_picture_range(h->delayed_pic, h1->delayed_pic,
                       MAX_DELAYED_PIC_COUNT + 2, h, h1);

    h->frame_recovered       = h1->frame_recovered;

    if (context_reinitialized)
        ff_h264_set_parameter_from_sps(h);

    if (!h->cur_pic_ptr)
        return 0;

    if (!h->droppable) {
        err = ff_h264_execute_ref_pic_marking(h, h->mmco, h->mmco_index);
        h->prev_poc_msb = h->poc_msb;
        h->prev_poc_lsb = h->poc_lsb;
    }
    h->prev_frame_num_offset = h->frame_num_offset;
    h->prev_frame_num        = h->frame_num;
    h->outputed_poc          = h->next_outputed_poc;

    h->recovery_frame        = h1->recovery_frame;

    return err;
}

static int h264_frame_start(H264Context *h)
{
    H264Picture *pic;
    int i, ret;
    const int pixel_shift = h->pixel_shift;
    int c[4] = {
        1<<(h->sps.bit_depth_luma-1),
        1<<(h->sps.bit_depth_chroma-1),
        1<<(h->sps.bit_depth_chroma-1),
        -1
    };

    if (!ff_thread_can_start_frame(h->avctx)) {
        av_log(h->avctx, AV_LOG_ERROR, "Attempt to start a frame outside SETUP state\n");
        return -1;
    }

    release_unused_pictures(h, 1);
    h->cur_pic_ptr = NULL;

    i = find_unused_picture(h);
    if (i < 0) {
        av_log(h->avctx, AV_LOG_ERROR, "no frame buffer available\n");
        return i;
    }
    pic = &h->DPB[i];

    pic->reference              = h->droppable ? 0 : h->picture_structure;
    pic->f.coded_picture_number = h->coded_picture_number++;
    pic->field_picture          = h->picture_structure != PICT_FRAME;

    /*
     * Zero key_frame here; IDR markings per slice in frame or fields are ORed
     * in later.
     * See decode_nal_units().
     */
    pic->f.key_frame = 0;
    pic->mmco_reset  = 0;
    pic->recovered   = 0;
    pic->invalid_gap = 0;
    pic->sei_recovery_frame_cnt = h->sei_recovery_frame_cnt;

    if ((ret = alloc_picture(h, pic)) < 0)
        return ret;
    if(!h->frame_recovered && !h->avctx->hwaccel &&
       !(h->avctx->codec->capabilities & CODEC_CAP_HWACCEL_VDPAU))
        avpriv_color_frame(&pic->f, c);

    h->cur_pic_ptr = pic;
    ff_h264_unref_picture(h, &h->cur_pic);
    if (CONFIG_ERROR_RESILIENCE) {
        ff_h264_set_erpic(&h->slice_ctx[0].er.cur_pic, NULL);
    }

    if ((ret = ff_h264_ref_picture(h, &h->cur_pic, h->cur_pic_ptr)) < 0)
        return ret;

<<<<<<< HEAD
    for (i = 0; i < h->nb_slice_ctx; i++) {
        h->slice_ctx[i].linesize   = h->cur_pic_ptr->f.linesize[0];
        h->slice_ctx[i].uvlinesize = h->cur_pic_ptr->f.linesize[1];
    }

    if (CONFIG_ERROR_RESILIENCE) {
=======
    if (CONFIG_ERROR_RESILIENCE && h->enable_er)
>>>>>>> a4d34e21
        ff_er_frame_start(&h->slice_ctx[0].er);
        ff_h264_set_erpic(&h->slice_ctx[0].er.last_pic, NULL);
        ff_h264_set_erpic(&h->slice_ctx[0].er.next_pic, NULL);
    }

    for (i = 0; i < 16; i++) {
        h->block_offset[i]           = (4 * ((scan8[i] - scan8[0]) & 7) << pixel_shift) + 4 * pic->f.linesize[0] * ((scan8[i] - scan8[0]) >> 3);
        h->block_offset[48 + i]      = (4 * ((scan8[i] - scan8[0]) & 7) << pixel_shift) + 8 * pic->f.linesize[0] * ((scan8[i] - scan8[0]) >> 3);
    }
    for (i = 0; i < 16; i++) {
        h->block_offset[16 + i]      =
        h->block_offset[32 + i]      = (4 * ((scan8[i] - scan8[0]) & 7) << pixel_shift) + 4 * pic->f.linesize[1] * ((scan8[i] - scan8[0]) >> 3);
        h->block_offset[48 + 16 + i] =
        h->block_offset[48 + 32 + i] = (4 * ((scan8[i] - scan8[0]) & 7) << pixel_shift) + 8 * pic->f.linesize[1] * ((scan8[i] - scan8[0]) >> 3);
    }

    /* We mark the current picture as non-reference after allocating it, so
     * that if we break out due to an error it can be released automatically
     * in the next ff_mpv_frame_start().
     */
    h->cur_pic_ptr->reference = 0;

    h->cur_pic_ptr->field_poc[0] = h->cur_pic_ptr->field_poc[1] = INT_MAX;

    h->next_output_pic = NULL;

    assert(h->cur_pic_ptr->long_ref == 0);

    return 0;
}

static av_always_inline void backup_mb_border(const H264Context *h, H264SliceContext *sl,
                                              uint8_t *src_y,
                                              uint8_t *src_cb, uint8_t *src_cr,
                                              int linesize, int uvlinesize,
                                              int simple)
{
    uint8_t *top_border;
    int top_idx = 1;
    const int pixel_shift = h->pixel_shift;
    int chroma444 = CHROMA444(h);
    int chroma422 = CHROMA422(h);

    src_y  -= linesize;
    src_cb -= uvlinesize;
    src_cr -= uvlinesize;

    if (!simple && FRAME_MBAFF(h)) {
        if (sl->mb_y & 1) {
            if (!MB_MBAFF(sl)) {
                top_border = sl->top_borders[0][sl->mb_x];
                AV_COPY128(top_border, src_y + 15 * linesize);
                if (pixel_shift)
                    AV_COPY128(top_border + 16, src_y + 15 * linesize + 16);
                if (simple || !CONFIG_GRAY || !(h->flags & CODEC_FLAG_GRAY)) {
                    if (chroma444) {
                        if (pixel_shift) {
                            AV_COPY128(top_border + 32, src_cb + 15 * uvlinesize);
                            AV_COPY128(top_border + 48, src_cb + 15 * uvlinesize + 16);
                            AV_COPY128(top_border + 64, src_cr + 15 * uvlinesize);
                            AV_COPY128(top_border + 80, src_cr + 15 * uvlinesize + 16);
                        } else {
                            AV_COPY128(top_border + 16, src_cb + 15 * uvlinesize);
                            AV_COPY128(top_border + 32, src_cr + 15 * uvlinesize);
                        }
                    } else if (chroma422) {
                        if (pixel_shift) {
                            AV_COPY128(top_border + 32, src_cb + 15 * uvlinesize);
                            AV_COPY128(top_border + 48, src_cr + 15 * uvlinesize);
                        } else {
                            AV_COPY64(top_border + 16, src_cb + 15 * uvlinesize);
                            AV_COPY64(top_border + 24, src_cr + 15 * uvlinesize);
                        }
                    } else {
                        if (pixel_shift) {
                            AV_COPY128(top_border + 32, src_cb + 7 * uvlinesize);
                            AV_COPY128(top_border + 48, src_cr + 7 * uvlinesize);
                        } else {
                            AV_COPY64(top_border + 16, src_cb + 7 * uvlinesize);
                            AV_COPY64(top_border + 24, src_cr + 7 * uvlinesize);
                        }
                    }
                }
            }
        } else if (MB_MBAFF(sl)) {
            top_idx = 0;
        } else
            return;
    }

    top_border = sl->top_borders[top_idx][sl->mb_x];
    /* There are two lines saved, the line above the top macroblock
     * of a pair, and the line above the bottom macroblock. */
    AV_COPY128(top_border, src_y + 16 * linesize);
    if (pixel_shift)
        AV_COPY128(top_border + 16, src_y + 16 * linesize + 16);

    if (simple || !CONFIG_GRAY || !(h->flags & CODEC_FLAG_GRAY)) {
        if (chroma444) {
            if (pixel_shift) {
                AV_COPY128(top_border + 32, src_cb + 16 * linesize);
                AV_COPY128(top_border + 48, src_cb + 16 * linesize + 16);
                AV_COPY128(top_border + 64, src_cr + 16 * linesize);
                AV_COPY128(top_border + 80, src_cr + 16 * linesize + 16);
            } else {
                AV_COPY128(top_border + 16, src_cb + 16 * linesize);
                AV_COPY128(top_border + 32, src_cr + 16 * linesize);
            }
        } else if (chroma422) {
            if (pixel_shift) {
                AV_COPY128(top_border + 32, src_cb + 16 * uvlinesize);
                AV_COPY128(top_border + 48, src_cr + 16 * uvlinesize);
            } else {
                AV_COPY64(top_border + 16, src_cb + 16 * uvlinesize);
                AV_COPY64(top_border + 24, src_cr + 16 * uvlinesize);
            }
        } else {
            if (pixel_shift) {
                AV_COPY128(top_border + 32, src_cb + 8 * uvlinesize);
                AV_COPY128(top_border + 48, src_cr + 8 * uvlinesize);
            } else {
                AV_COPY64(top_border + 16, src_cb + 8 * uvlinesize);
                AV_COPY64(top_border + 24, src_cr + 8 * uvlinesize);
            }
        }
    }
}

/**
 * Initialize implicit_weight table.
 * @param field  0/1 initialize the weight for interlaced MBAFF
 *                -1 initializes the rest
 */
static void implicit_weight_table(const H264Context *h, H264SliceContext *sl, int field)
{
    int ref0, ref1, i, cur_poc, ref_start, ref_count0, ref_count1;

    for (i = 0; i < 2; i++) {
        sl->luma_weight_flag[i]   = 0;
        sl->chroma_weight_flag[i] = 0;
    }

    if (field < 0) {
        if (h->picture_structure == PICT_FRAME) {
            cur_poc = h->cur_pic_ptr->poc;
        } else {
            cur_poc = h->cur_pic_ptr->field_poc[h->picture_structure - 1];
        }
        if (sl->ref_count[0] == 1 && sl->ref_count[1] == 1 && !FRAME_MBAFF(h) &&
            sl->ref_list[0][0].poc + sl->ref_list[1][0].poc == 2 * cur_poc) {
            sl->use_weight        = 0;
            sl->use_weight_chroma = 0;
            return;
        }
        ref_start  = 0;
        ref_count0 = sl->ref_count[0];
        ref_count1 = sl->ref_count[1];
    } else {
        cur_poc    = h->cur_pic_ptr->field_poc[field];
        ref_start  = 16;
        ref_count0 = 16 + 2 * sl->ref_count[0];
        ref_count1 = 16 + 2 * sl->ref_count[1];
    }

    sl->use_weight               = 2;
    sl->use_weight_chroma        = 2;
    sl->luma_log2_weight_denom   = 5;
    sl->chroma_log2_weight_denom = 5;

    for (ref0 = ref_start; ref0 < ref_count0; ref0++) {
        int poc0 = sl->ref_list[0][ref0].poc;
        for (ref1 = ref_start; ref1 < ref_count1; ref1++) {
            int w = 32;
            if (!sl->ref_list[0][ref0].parent->long_ref && !sl->ref_list[1][ref1].parent->long_ref) {
                int poc1 = sl->ref_list[1][ref1].poc;
                int td   = av_clip_int8(poc1 - poc0);
                if (td) {
                    int tb = av_clip_int8(cur_poc - poc0);
                    int tx = (16384 + (FFABS(td) >> 1)) / td;
                    int dist_scale_factor = (tb * tx + 32) >> 8;
                    if (dist_scale_factor >= -64 && dist_scale_factor <= 128)
                        w = 64 - dist_scale_factor;
                }
            }
            if (field < 0) {
                sl->implicit_weight[ref0][ref1][0] =
                sl->implicit_weight[ref0][ref1][1] = w;
            } else {
                sl->implicit_weight[ref0][ref1][field] = w;
            }
        }
    }
}

/**
 * initialize scan tables
 */
static void init_scan_tables(H264Context *h)
{
    int i;
    for (i = 0; i < 16; i++) {
#define TRANSPOSE(x) ((x) >> 2) | (((x) << 2) & 0xF)
        h->zigzag_scan[i] = TRANSPOSE(zigzag_scan[i]);
        h->field_scan[i]  = TRANSPOSE(field_scan[i]);
#undef TRANSPOSE
    }
    for (i = 0; i < 64; i++) {
#define TRANSPOSE(x) ((x) >> 3) | (((x) & 7) << 3)
        h->zigzag_scan8x8[i]       = TRANSPOSE(ff_zigzag_direct[i]);
        h->zigzag_scan8x8_cavlc[i] = TRANSPOSE(zigzag_scan8x8_cavlc[i]);
        h->field_scan8x8[i]        = TRANSPOSE(field_scan8x8[i]);
        h->field_scan8x8_cavlc[i]  = TRANSPOSE(field_scan8x8_cavlc[i]);
#undef TRANSPOSE
    }
    if (h->sps.transform_bypass) { // FIXME same ugly
        memcpy(h->zigzag_scan_q0          , zigzag_scan             , sizeof(h->zigzag_scan_q0         ));
        memcpy(h->zigzag_scan8x8_q0       , ff_zigzag_direct        , sizeof(h->zigzag_scan8x8_q0      ));
        memcpy(h->zigzag_scan8x8_cavlc_q0 , zigzag_scan8x8_cavlc    , sizeof(h->zigzag_scan8x8_cavlc_q0));
        memcpy(h->field_scan_q0           , field_scan              , sizeof(h->field_scan_q0          ));
        memcpy(h->field_scan8x8_q0        , field_scan8x8           , sizeof(h->field_scan8x8_q0       ));
        memcpy(h->field_scan8x8_cavlc_q0  , field_scan8x8_cavlc     , sizeof(h->field_scan8x8_cavlc_q0 ));
    } else {
        memcpy(h->zigzag_scan_q0          , h->zigzag_scan          , sizeof(h->zigzag_scan_q0         ));
        memcpy(h->zigzag_scan8x8_q0       , h->zigzag_scan8x8       , sizeof(h->zigzag_scan8x8_q0      ));
        memcpy(h->zigzag_scan8x8_cavlc_q0 , h->zigzag_scan8x8_cavlc , sizeof(h->zigzag_scan8x8_cavlc_q0));
        memcpy(h->field_scan_q0           , h->field_scan           , sizeof(h->field_scan_q0          ));
        memcpy(h->field_scan8x8_q0        , h->field_scan8x8        , sizeof(h->field_scan8x8_q0       ));
        memcpy(h->field_scan8x8_cavlc_q0  , h->field_scan8x8_cavlc  , sizeof(h->field_scan8x8_cavlc_q0 ));
    }
}

static enum AVPixelFormat get_pixel_format(H264Context *h, int force_callback)
{
#define HWACCEL_MAX (CONFIG_H264_DXVA2_HWACCEL + \
                     CONFIG_H264_VAAPI_HWACCEL + \
                     (CONFIG_H264_VDA_HWACCEL * 2) + \
                     CONFIG_H264_VDPAU_HWACCEL)
    enum AVPixelFormat pix_fmts[HWACCEL_MAX + 2], *fmt = pix_fmts;
    const enum AVPixelFormat *choices = pix_fmts;
    int i;

    switch (h->sps.bit_depth_luma) {
    case 9:
        if (CHROMA444(h)) {
            if (h->avctx->colorspace == AVCOL_SPC_RGB) {
                *fmt++ = AV_PIX_FMT_GBRP9;
            } else
                *fmt++ = AV_PIX_FMT_YUV444P9;
        } else if (CHROMA422(h))
            *fmt++ = AV_PIX_FMT_YUV422P9;
        else
            *fmt++ = AV_PIX_FMT_YUV420P9;
        break;
    case 10:
        if (CHROMA444(h)) {
            if (h->avctx->colorspace == AVCOL_SPC_RGB) {
                *fmt++ = AV_PIX_FMT_GBRP10;
            } else
                *fmt++ = AV_PIX_FMT_YUV444P10;
        } else if (CHROMA422(h))
            *fmt++ = AV_PIX_FMT_YUV422P10;
        else
            *fmt++ = AV_PIX_FMT_YUV420P10;
        break;
    case 12:
        if (CHROMA444(h)) {
            if (h->avctx->colorspace == AVCOL_SPC_RGB) {
                *fmt++ = AV_PIX_FMT_GBRP12;
            } else
                *fmt++ = AV_PIX_FMT_YUV444P12;
        } else if (CHROMA422(h))
            *fmt++ = AV_PIX_FMT_YUV422P12;
        else
            *fmt++ = AV_PIX_FMT_YUV420P12;
        break;
    case 14:
        if (CHROMA444(h)) {
            if (h->avctx->colorspace == AVCOL_SPC_RGB) {
                *fmt++ = AV_PIX_FMT_GBRP14;
            } else
                *fmt++ = AV_PIX_FMT_YUV444P14;
        } else if (CHROMA422(h))
            *fmt++ = AV_PIX_FMT_YUV422P14;
        else
            *fmt++ = AV_PIX_FMT_YUV420P14;
        break;
    case 8:
#if CONFIG_H264_VDPAU_HWACCEL
        *fmt++ = AV_PIX_FMT_VDPAU;
#endif
        if (CHROMA444(h)) {
            if (h->avctx->colorspace == AVCOL_SPC_YCGCO)
                av_log(h->avctx, AV_LOG_WARNING, "Detected unsupported YCgCo colorspace.\n");
            if (h->avctx->colorspace == AVCOL_SPC_RGB)
                *fmt++ = AV_PIX_FMT_GBRP;
            else if (h->avctx->color_range == AVCOL_RANGE_JPEG)
                *fmt++ = AV_PIX_FMT_YUVJ444P;
            else
                *fmt++ = AV_PIX_FMT_YUV444P;
        } else if (CHROMA422(h)) {
            if (h->avctx->color_range == AVCOL_RANGE_JPEG)
                *fmt++ = AV_PIX_FMT_YUVJ422P;
            else
                *fmt++ = AV_PIX_FMT_YUV422P;
        } else {
#if CONFIG_H264_DXVA2_HWACCEL
            *fmt++ = AV_PIX_FMT_DXVA2_VLD;
#endif
#if CONFIG_H264_VAAPI_HWACCEL
            *fmt++ = AV_PIX_FMT_VAAPI_VLD;
#endif
#if CONFIG_H264_VDA_HWACCEL
            *fmt++ = AV_PIX_FMT_VDA_VLD;
            *fmt++ = AV_PIX_FMT_VDA;
#endif
            if (h->avctx->codec->pix_fmts)
                choices = h->avctx->codec->pix_fmts;
            else if (h->avctx->color_range == AVCOL_RANGE_JPEG)
                *fmt++ = AV_PIX_FMT_YUVJ420P;
            else
                *fmt++ = AV_PIX_FMT_YUV420P;
        }
        break;
    default:
        av_log(h->avctx, AV_LOG_ERROR,
               "Unsupported bit depth %d\n", h->sps.bit_depth_luma);
        return AVERROR_INVALIDDATA;
    }

    *fmt = AV_PIX_FMT_NONE;

    for (i=0; choices[i] != AV_PIX_FMT_NONE; i++)
        if (choices[i] == h->avctx->pix_fmt && !force_callback)
            return choices[i];
    return ff_thread_get_format(h->avctx, choices);
}

/* export coded and cropped frame dimensions to AVCodecContext */
static int init_dimensions(H264Context *h)
{
    int width  = h->width  - (h->sps.crop_right + h->sps.crop_left);
    int height = h->height - (h->sps.crop_top   + h->sps.crop_bottom);
    int crop_present = h->sps.crop_left  || h->sps.crop_top ||
                       h->sps.crop_right || h->sps.crop_bottom;
    av_assert0(h->sps.crop_right + h->sps.crop_left < (unsigned)h->width);
    av_assert0(h->sps.crop_top + h->sps.crop_bottom < (unsigned)h->height);

    /* handle container cropping */
    if (!crop_present &&
        FFALIGN(h->avctx->width,  16) == h->width &&
        FFALIGN(h->avctx->height, 16) == h->height) {
        width  = h->avctx->width;
        height = h->avctx->height;
    }

    if (width <= 0 || height <= 0) {
        av_log(h->avctx, AV_LOG_ERROR, "Invalid cropped dimensions: %dx%d.\n",
               width, height);
        if (h->avctx->err_recognition & AV_EF_EXPLODE)
            return AVERROR_INVALIDDATA;

        av_log(h->avctx, AV_LOG_WARNING, "Ignoring cropping information.\n");
        h->sps.crop_bottom =
        h->sps.crop_top    =
        h->sps.crop_right  =
        h->sps.crop_left   =
        h->sps.crop        = 0;

        width  = h->width;
        height = h->height;
    }

    h->avctx->coded_width  = h->width;
    h->avctx->coded_height = h->height;
    h->avctx->width        = width;
    h->avctx->height       = height;

    return 0;
}

static int h264_slice_header_init(H264Context *h, int reinit)
{
    int nb_slices = (HAVE_THREADS &&
                     h->avctx->active_thread_type & FF_THREAD_SLICE) ?
                    h->avctx->thread_count : 1;
    int i, ret;

    ff_set_sar(h->avctx, h->sps.sar);
    av_pix_fmt_get_chroma_sub_sample(h->avctx->pix_fmt,
                                     &h->chroma_x_shift, &h->chroma_y_shift);

    if (h->sps.timing_info_present_flag) {
        int64_t den = h->sps.time_scale;
        if (h->x264_build < 44U)
            den *= 2;
        av_reduce(&h->avctx->framerate.den, &h->avctx->framerate.num,
                  h->sps.num_units_in_tick * h->avctx->ticks_per_frame, den, 1 << 30);
    }

    if (reinit)
        ff_h264_free_tables(h, 0);
    h->first_field           = 0;
    h->prev_interlaced_frame = 1;

    init_scan_tables(h);
    ret = ff_h264_alloc_tables(h);
    if (ret < 0) {
        av_log(h->avctx, AV_LOG_ERROR, "Could not allocate memory\n");
        goto fail;
    }

    if (nb_slices > H264_MAX_THREADS || (nb_slices > h->mb_height && h->mb_height)) {
        int max_slices;
        if (h->mb_height)
            max_slices = FFMIN(H264_MAX_THREADS, h->mb_height);
        else
            max_slices = H264_MAX_THREADS;
        av_log(h->avctx, AV_LOG_WARNING, "too many threads/slices %d,"
               " reducing to %d\n", nb_slices, max_slices);
        nb_slices = max_slices;
    }
    h->slice_context_count = nb_slices;

    if (!HAVE_THREADS || !(h->avctx->active_thread_type & FF_THREAD_SLICE)) {
        ret = ff_h264_slice_context_init(h, &h->slice_ctx[0]);
        if (ret < 0) {
            av_log(h->avctx, AV_LOG_ERROR, "context_init() failed.\n");
            goto fail;
        }
    } else {
        for (i = 0; i < h->slice_context_count; i++) {
            H264SliceContext *sl = &h->slice_ctx[i];

            sl->h264               = h;
            sl->intra4x4_pred_mode = h->intra4x4_pred_mode + i * 8 * 2 * h->mb_stride;
            sl->mvd_table[0]       = h->mvd_table[0]       + i * 8 * 2 * h->mb_stride;
            sl->mvd_table[1]       = h->mvd_table[1]       + i * 8 * 2 * h->mb_stride;

            if ((ret = ff_h264_slice_context_init(h, sl)) < 0) {
                av_log(h->avctx, AV_LOG_ERROR, "context_init() failed.\n");
                goto fail;
            }
        }
    }

    h->context_initialized = 1;

    return 0;
fail:
    ff_h264_free_tables(h, 0);
    h->context_initialized = 0;
    return ret;
}

static enum AVPixelFormat non_j_pixfmt(enum AVPixelFormat a)
{
    switch (a) {
    case AV_PIX_FMT_YUVJ420P: return AV_PIX_FMT_YUV420P;
    case AV_PIX_FMT_YUVJ422P: return AV_PIX_FMT_YUV422P;
    case AV_PIX_FMT_YUVJ444P: return AV_PIX_FMT_YUV444P;
    default:
        return a;
    }
}

/**
 * Decode a slice header.
 * This will (re)intialize the decoder and call h264_frame_start() as needed.
 *
 * @param h h264context
 *
 * @return 0 if okay, <0 if an error occurred, 1 if decoding must not be multithreaded
 */
int ff_h264_decode_slice_header(H264Context *h, H264SliceContext *sl)
{
    unsigned int first_mb_in_slice;
    unsigned int pps_id;
    int ret;
    unsigned int slice_type, tmp, i, j;
    int last_pic_structure, last_pic_droppable;
    int must_reinit;
    int needs_reinit = 0;
    int field_pic_flag, bottom_field_flag;
    int first_slice = sl == h->slice_ctx && !h->current_slice;
    int frame_num, picture_structure, droppable;
    PPS *pps;

    h->qpel_put = h->h264qpel.put_h264_qpel_pixels_tab;
    h->qpel_avg = h->h264qpel.avg_h264_qpel_pixels_tab;

    first_mb_in_slice = get_ue_golomb_long(&sl->gb);

    if (first_mb_in_slice == 0) { // FIXME better field boundary detection
        if (h->current_slice && h->cur_pic_ptr && FIELD_PICTURE(h)) {
            ff_h264_field_end(h, sl, 1);
        }

        h->current_slice = 0;
        if (!h->first_field) {
            if (h->cur_pic_ptr && !h->droppable) {
                ff_thread_report_progress(&h->cur_pic_ptr->tf, INT_MAX,
                                          h->picture_structure == PICT_BOTTOM_FIELD);
            }
            h->cur_pic_ptr = NULL;
        }
    }

    slice_type = get_ue_golomb_31(&sl->gb);
    if (slice_type > 9) {
        av_log(h->avctx, AV_LOG_ERROR,
               "slice type %d too large at %d\n",
               slice_type, first_mb_in_slice);
        return AVERROR_INVALIDDATA;
    }
    if (slice_type > 4) {
        slice_type -= 5;
        sl->slice_type_fixed = 1;
    } else
        sl->slice_type_fixed = 0;

    slice_type = golomb_to_pict_type[slice_type];

    sl->slice_type     = slice_type;
    sl->slice_type_nos = slice_type & 3;

    if (h->nal_unit_type  == NAL_IDR_SLICE &&
        sl->slice_type_nos != AV_PICTURE_TYPE_I) {
        av_log(h->avctx, AV_LOG_ERROR, "A non-intra slice in an IDR NAL unit.\n");
        return AVERROR_INVALIDDATA;
    }

    if (
        (h->avctx->skip_frame >= AVDISCARD_NONREF && !h->nal_ref_idc) ||
        (h->avctx->skip_frame >= AVDISCARD_BIDIR  && sl->slice_type_nos == AV_PICTURE_TYPE_B) ||
        (h->avctx->skip_frame >= AVDISCARD_NONINTRA && sl->slice_type_nos != AV_PICTURE_TYPE_I) ||
        (h->avctx->skip_frame >= AVDISCARD_NONKEY && h->nal_unit_type != NAL_IDR_SLICE) ||
         h->avctx->skip_frame >= AVDISCARD_ALL) {
         return SLICE_SKIPED;
     }

    // to make a few old functions happy, it's wrong though
    h->pict_type = sl->slice_type;

    pps_id = get_ue_golomb(&sl->gb);
    if (pps_id >= MAX_PPS_COUNT) {
        av_log(h->avctx, AV_LOG_ERROR, "pps_id %u out of range\n", pps_id);
        return AVERROR_INVALIDDATA;
    }
    if (!h->pps_buffers[pps_id]) {
        av_log(h->avctx, AV_LOG_ERROR,
               "non-existing PPS %u referenced\n",
               pps_id);
        return AVERROR_INVALIDDATA;
    }
    if (h->au_pps_id >= 0 && pps_id != h->au_pps_id) {
        av_log(h->avctx, AV_LOG_ERROR,
               "PPS change from %d to %d forbidden\n",
               h->au_pps_id, pps_id);
        return AVERROR_INVALIDDATA;
    }

    pps = h->pps_buffers[pps_id];

    if (!h->sps_buffers[pps->sps_id]) {
        av_log(h->avctx, AV_LOG_ERROR,
               "non-existing SPS %u referenced\n",
               h->pps.sps_id);
        return AVERROR_INVALIDDATA;
    }
    if (first_slice)
        h->pps = *h->pps_buffers[pps_id];

    if (pps->sps_id != h->sps.sps_id ||
        pps->sps_id != h->current_sps_id ||
        h->sps_buffers[pps->sps_id]->new) {

        if (!first_slice) {
            av_log(h->avctx, AV_LOG_ERROR,
               "SPS changed in the middle of the frame\n");
            return AVERROR_INVALIDDATA;
        }

        h->sps = *h->sps_buffers[h->pps.sps_id];

        if (h->mb_width  != h->sps.mb_width ||
            h->mb_height != h->sps.mb_height * (2 - h->sps.frame_mbs_only_flag) ||
            h->cur_bit_depth_luma    != h->sps.bit_depth_luma ||
            h->cur_chroma_format_idc != h->sps.chroma_format_idc
        )
            needs_reinit = 1;

        if (h->bit_depth_luma    != h->sps.bit_depth_luma ||
            h->chroma_format_idc != h->sps.chroma_format_idc) {
            h->bit_depth_luma    = h->sps.bit_depth_luma;
            h->chroma_format_idc = h->sps.chroma_format_idc;
            needs_reinit         = 1;
        }
        if ((ret = ff_h264_set_parameter_from_sps(h)) < 0)
            return ret;
    }

    h->avctx->profile = ff_h264_get_profile(&h->sps);
    h->avctx->level   = h->sps.level_idc;
    h->avctx->refs    = h->sps.ref_frame_count;

    must_reinit = (h->context_initialized &&
                    (   16*h->sps.mb_width != h->avctx->coded_width
                     || 16*h->sps.mb_height * (2 - h->sps.frame_mbs_only_flag) != h->avctx->coded_height
                     || h->cur_bit_depth_luma    != h->sps.bit_depth_luma
                     || h->cur_chroma_format_idc != h->sps.chroma_format_idc
                     || h->mb_width  != h->sps.mb_width
                     || h->mb_height != h->sps.mb_height * (2 - h->sps.frame_mbs_only_flag)
                    ));
    if (h->avctx->pix_fmt == AV_PIX_FMT_NONE
        || (non_j_pixfmt(h->avctx->pix_fmt) != non_j_pixfmt(get_pixel_format(h, 0))))
        must_reinit = 1;

    if (first_slice && av_cmp_q(h->sps.sar, h->avctx->sample_aspect_ratio))
        must_reinit = 1;

    h->mb_width  = h->sps.mb_width;
    h->mb_height = h->sps.mb_height * (2 - h->sps.frame_mbs_only_flag);
    h->mb_num    = h->mb_width * h->mb_height;
    h->mb_stride = h->mb_width + 1;

    h->b_stride = h->mb_width * 4;

    h->chroma_y_shift = h->sps.chroma_format_idc <= 1; // 400 uses yuv420p

    h->width  = 16 * h->mb_width;
    h->height = 16 * h->mb_height;

    ret = init_dimensions(h);
    if (ret < 0)
        return ret;

    if (h->sps.video_signal_type_present_flag) {
        h->avctx->color_range = h->sps.full_range>0 ? AVCOL_RANGE_JPEG
                                                    : AVCOL_RANGE_MPEG;
        if (h->sps.colour_description_present_flag) {
            if (h->avctx->colorspace != h->sps.colorspace)
                needs_reinit = 1;
            h->avctx->color_primaries = h->sps.color_primaries;
            h->avctx->color_trc       = h->sps.color_trc;
            h->avctx->colorspace      = h->sps.colorspace;
        }
    }

    if (h->context_initialized &&
        (must_reinit || needs_reinit)) {
        if (sl != h->slice_ctx) {
            av_log(h->avctx, AV_LOG_ERROR,
                   "changing width %d -> %d / height %d -> %d on "
                   "slice %d\n",
                   h->width, h->avctx->coded_width,
                   h->height, h->avctx->coded_height,
                   h->current_slice + 1);
            return AVERROR_INVALIDDATA;
        }

        av_assert1(first_slice);

        ff_h264_flush_change(h);

        if ((ret = get_pixel_format(h, 1)) < 0)
            return ret;
        h->avctx->pix_fmt = ret;

        av_log(h->avctx, AV_LOG_INFO, "Reinit context to %dx%d, "
               "pix_fmt: %s\n", h->width, h->height, av_get_pix_fmt_name(h->avctx->pix_fmt));

        if ((ret = h264_slice_header_init(h, 1)) < 0) {
            av_log(h->avctx, AV_LOG_ERROR,
                   "h264_slice_header_init() failed\n");
            return ret;
        }
    }
    if (!h->context_initialized) {
        if (sl != h->slice_ctx) {
            av_log(h->avctx, AV_LOG_ERROR,
                   "Cannot (re-)initialize context during parallel decoding.\n");
            return AVERROR_PATCHWELCOME;
        }

        if ((ret = get_pixel_format(h, 1)) < 0)
            return ret;
        h->avctx->pix_fmt = ret;

        if ((ret = h264_slice_header_init(h, 0)) < 0) {
            av_log(h->avctx, AV_LOG_ERROR,
                   "h264_slice_header_init() failed\n");
            return ret;
        }
    }

    if (first_slice && h->dequant_coeff_pps != pps_id) {
        h->dequant_coeff_pps = pps_id;
        ff_h264_init_dequant_tables(h);
    }

    frame_num = get_bits(&sl->gb, h->sps.log2_max_frame_num);
    if (!first_slice) {
        if (h->frame_num != frame_num) {
            av_log(h->avctx, AV_LOG_ERROR, "Frame num change from %d to %d\n",
                   h->frame_num, frame_num);
            return AVERROR_INVALIDDATA;
        }
    }

    sl->mb_mbaff       = 0;
    h->mb_aff_frame    = 0;
    last_pic_structure = h->picture_structure;
    last_pic_droppable = h->droppable;
    droppable          = h->nal_ref_idc == 0;
    if (h->sps.frame_mbs_only_flag) {
        picture_structure = PICT_FRAME;
    } else {
        if (!h->sps.direct_8x8_inference_flag && slice_type == AV_PICTURE_TYPE_B) {
            av_log(h->avctx, AV_LOG_ERROR, "This stream was generated by a broken encoder, invalid 8x8 inference\n");
            return -1;
        }
        field_pic_flag = get_bits1(&sl->gb);

        if (field_pic_flag) {
            bottom_field_flag = get_bits1(&sl->gb);
            picture_structure = PICT_TOP_FIELD + bottom_field_flag;
        } else {
            picture_structure = PICT_FRAME;
            h->mb_aff_frame      = h->sps.mb_aff;
        }
    }
    if (h->current_slice) {
        if (last_pic_structure != picture_structure ||
            last_pic_droppable != droppable) {
            av_log(h->avctx, AV_LOG_ERROR,
                   "Changing field mode (%d -> %d) between slices is not allowed\n",
                   last_pic_structure, h->picture_structure);
            return AVERROR_INVALIDDATA;
        } else if (!h->cur_pic_ptr) {
            av_log(h->avctx, AV_LOG_ERROR,
                   "unset cur_pic_ptr on slice %d\n",
                   h->current_slice + 1);
            return AVERROR_INVALIDDATA;
        }
    }

    h->picture_structure = picture_structure;
    h->droppable         = droppable;
    h->frame_num         = frame_num;
    sl->mb_field_decoding_flag = picture_structure != PICT_FRAME;

    if (h->current_slice == 0) {
        /* Shorten frame num gaps so we don't have to allocate reference
         * frames just to throw them away */
        if (h->frame_num != h->prev_frame_num) {
            int unwrap_prev_frame_num = h->prev_frame_num;
            int max_frame_num         = 1 << h->sps.log2_max_frame_num;

            if (unwrap_prev_frame_num > h->frame_num)
                unwrap_prev_frame_num -= max_frame_num;

            if ((h->frame_num - unwrap_prev_frame_num) > h->sps.ref_frame_count) {
                unwrap_prev_frame_num = (h->frame_num - h->sps.ref_frame_count) - 1;
                if (unwrap_prev_frame_num < 0)
                    unwrap_prev_frame_num += max_frame_num;

                h->prev_frame_num = unwrap_prev_frame_num;
            }
        }

        /* See if we have a decoded first field looking for a pair...
         * Here, we're using that to see if we should mark previously
         * decode frames as "finished".
         * We have to do that before the "dummy" in-between frame allocation,
         * since that can modify h->cur_pic_ptr. */
        if (h->first_field) {
            assert(h->cur_pic_ptr);
            assert(h->cur_pic_ptr->f.buf[0]);
            assert(h->cur_pic_ptr->reference != DELAYED_PIC_REF);

            /* Mark old field/frame as completed */
            if (h->cur_pic_ptr->tf.owner == h->avctx) {
                ff_thread_report_progress(&h->cur_pic_ptr->tf, INT_MAX,
                                          last_pic_structure == PICT_BOTTOM_FIELD);
            }

            /* figure out if we have a complementary field pair */
            if (!FIELD_PICTURE(h) || h->picture_structure == last_pic_structure) {
                /* Previous field is unmatched. Don't display it, but let it
                 * remain for reference if marked as such. */
                if (last_pic_structure != PICT_FRAME) {
                    ff_thread_report_progress(&h->cur_pic_ptr->tf, INT_MAX,
                                              last_pic_structure == PICT_TOP_FIELD);
                }
            } else {
                if (h->cur_pic_ptr->frame_num != h->frame_num) {
                    /* This and previous field were reference, but had
                     * different frame_nums. Consider this field first in
                     * pair. Throw away previous field except for reference
                     * purposes. */
                    if (last_pic_structure != PICT_FRAME) {
                        ff_thread_report_progress(&h->cur_pic_ptr->tf, INT_MAX,
                                                  last_pic_structure == PICT_TOP_FIELD);
                    }
                } else {
                    /* Second field in complementary pair */
                    if (!((last_pic_structure   == PICT_TOP_FIELD &&
                           h->picture_structure == PICT_BOTTOM_FIELD) ||
                          (last_pic_structure   == PICT_BOTTOM_FIELD &&
                           h->picture_structure == PICT_TOP_FIELD))) {
                        av_log(h->avctx, AV_LOG_ERROR,
                               "Invalid field mode combination %d/%d\n",
                               last_pic_structure, h->picture_structure);
                        h->picture_structure = last_pic_structure;
                        h->droppable         = last_pic_droppable;
                        return AVERROR_INVALIDDATA;
                    } else if (last_pic_droppable != h->droppable) {
                        avpriv_request_sample(h->avctx,
                                              "Found reference and non-reference fields in the same frame, which");
                        h->picture_structure = last_pic_structure;
                        h->droppable         = last_pic_droppable;
                        return AVERROR_PATCHWELCOME;
                    }
                }
            }
        }

        while (h->frame_num != h->prev_frame_num && !h->first_field &&
               h->frame_num != (h->prev_frame_num + 1) % (1 << h->sps.log2_max_frame_num)) {
            H264Picture *prev = h->short_ref_count ? h->short_ref[0] : NULL;
            av_log(h->avctx, AV_LOG_DEBUG, "Frame num gap %d %d\n",
                   h->frame_num, h->prev_frame_num);
            if (!h->sps.gaps_in_frame_num_allowed_flag)
                for(i=0; i<FF_ARRAY_ELEMS(h->last_pocs); i++)
                    h->last_pocs[i] = INT_MIN;
            ret = h264_frame_start(h);
            if (ret < 0) {
                h->first_field = 0;
                return ret;
            }

            h->prev_frame_num++;
            h->prev_frame_num        %= 1 << h->sps.log2_max_frame_num;
            h->cur_pic_ptr->frame_num = h->prev_frame_num;
            h->cur_pic_ptr->invalid_gap = !h->sps.gaps_in_frame_num_allowed_flag;
            ff_thread_report_progress(&h->cur_pic_ptr->tf, INT_MAX, 0);
            ff_thread_report_progress(&h->cur_pic_ptr->tf, INT_MAX, 1);
            ret = ff_generate_sliding_window_mmcos(h, 1);
            if (ret < 0 && (h->avctx->err_recognition & AV_EF_EXPLODE))
                return ret;
            ret = ff_h264_execute_ref_pic_marking(h, h->mmco, h->mmco_index);
            if (ret < 0 && (h->avctx->err_recognition & AV_EF_EXPLODE))
                return ret;
            /* Error concealment: If a ref is missing, copy the previous ref
             * in its place.
             * FIXME: Avoiding a memcpy would be nice, but ref handling makes
             * many assumptions about there being no actual duplicates.
             * FIXME: This does not copy padding for out-of-frame motion
             * vectors.  Given we are concealing a lost frame, this probably
             * is not noticeable by comparison, but it should be fixed. */
            if (h->short_ref_count) {
                if (prev) {
                    av_image_copy(h->short_ref[0]->f.data,
                                  h->short_ref[0]->f.linesize,
                                  (const uint8_t **)prev->f.data,
                                  prev->f.linesize,
                                  h->avctx->pix_fmt,
                                  h->mb_width  * 16,
                                  h->mb_height * 16);
                    h->short_ref[0]->poc = prev->poc + 2;
                }
                h->short_ref[0]->frame_num = h->prev_frame_num;
            }
        }

        /* See if we have a decoded first field looking for a pair...
         * We're using that to see whether to continue decoding in that
         * frame, or to allocate a new one. */
        if (h->first_field) {
            assert(h->cur_pic_ptr);
            assert(h->cur_pic_ptr->f.buf[0]);
            assert(h->cur_pic_ptr->reference != DELAYED_PIC_REF);

            /* figure out if we have a complementary field pair */
            if (!FIELD_PICTURE(h) || h->picture_structure == last_pic_structure) {
                /* Previous field is unmatched. Don't display it, but let it
                 * remain for reference if marked as such. */
                h->missing_fields ++;
                h->cur_pic_ptr = NULL;
                h->first_field = FIELD_PICTURE(h);
            } else {
                h->missing_fields = 0;
                if (h->cur_pic_ptr->frame_num != h->frame_num) {
                    ff_thread_report_progress(&h->cur_pic_ptr->tf, INT_MAX,
                                              h->picture_structure==PICT_BOTTOM_FIELD);
                    /* This and the previous field had different frame_nums.
                     * Consider this field first in pair. Throw away previous
                     * one except for reference purposes. */
                    h->first_field = 1;
                    h->cur_pic_ptr = NULL;
                } else {
                    /* Second field in complementary pair */
                    h->first_field = 0;
                }
            }
        } else {
            /* Frame or first field in a potentially complementary pair */
            h->first_field = FIELD_PICTURE(h);
        }

        if (!FIELD_PICTURE(h) || h->first_field) {
            if (h264_frame_start(h) < 0) {
                h->first_field = 0;
                return AVERROR_INVALIDDATA;
            }
        } else {
            release_unused_pictures(h, 0);
        }
        /* Some macroblocks can be accessed before they're available in case
        * of lost slices, MBAFF or threading. */
        if (FIELD_PICTURE(h)) {
            for(i = (h->picture_structure == PICT_BOTTOM_FIELD); i<h->mb_height; i++)
                memset(h->slice_table + i*h->mb_stride, -1, (h->mb_stride - (i+1==h->mb_height)) * sizeof(*h->slice_table));
        } else {
            memset(h->slice_table, -1,
                (h->mb_height * h->mb_stride - 1) * sizeof(*h->slice_table));
        }
        h->last_slice_type = -1;
    }


    h->cur_pic_ptr->frame_num = h->frame_num; // FIXME frame_num cleanup

    av_assert1(h->mb_num == h->mb_width * h->mb_height);
    if (first_mb_in_slice << FIELD_OR_MBAFF_PICTURE(h) >= h->mb_num ||
        first_mb_in_slice >= h->mb_num) {
        av_log(h->avctx, AV_LOG_ERROR, "first_mb_in_slice overflow\n");
        return AVERROR_INVALIDDATA;
    }
    sl->resync_mb_x = sl->mb_x =  first_mb_in_slice % h->mb_width;
    sl->resync_mb_y = sl->mb_y = (first_mb_in_slice / h->mb_width) <<
                                 FIELD_OR_MBAFF_PICTURE(h);
    if (h->picture_structure == PICT_BOTTOM_FIELD)
        sl->resync_mb_y = sl->mb_y = sl->mb_y + 1;
    av_assert1(sl->mb_y < h->mb_height);

    if (h->picture_structure == PICT_FRAME) {
        h->curr_pic_num = h->frame_num;
        h->max_pic_num  = 1 << h->sps.log2_max_frame_num;
    } else {
        h->curr_pic_num = 2 * h->frame_num + 1;
        h->max_pic_num  = 1 << (h->sps.log2_max_frame_num + 1);
    }

    if (h->nal_unit_type == NAL_IDR_SLICE)
        get_ue_golomb(&sl->gb); /* idr_pic_id */

    if (h->sps.poc_type == 0) {
        h->poc_lsb = get_bits(&sl->gb, h->sps.log2_max_poc_lsb);

        if (h->pps.pic_order_present == 1 && h->picture_structure == PICT_FRAME)
            h->delta_poc_bottom = get_se_golomb(&sl->gb);
    }

    if (h->sps.poc_type == 1 && !h->sps.delta_pic_order_always_zero_flag) {
        h->delta_poc[0] = get_se_golomb(&sl->gb);

        if (h->pps.pic_order_present == 1 && h->picture_structure == PICT_FRAME)
            h->delta_poc[1] = get_se_golomb(&sl->gb);
    }

    ff_init_poc(h, h->cur_pic_ptr->field_poc, &h->cur_pic_ptr->poc);

    if (h->pps.redundant_pic_cnt_present)
        sl->redundant_pic_count = get_ue_golomb(&sl->gb);

    ret = ff_set_ref_count(h, sl);
    if (ret < 0)
        return ret;

    if (slice_type != AV_PICTURE_TYPE_I &&
        (h->current_slice == 0 ||
         slice_type != h->last_slice_type ||
         memcmp(h->last_ref_count, sl->ref_count, sizeof(sl->ref_count)))) {

        ff_h264_fill_default_ref_list(h, sl);
    }

    if (sl->slice_type_nos != AV_PICTURE_TYPE_I) {
       ret = ff_h264_decode_ref_pic_list_reordering(h, sl);
       if (ret < 0) {
           sl->ref_count[1] = sl->ref_count[0] = 0;
           return ret;
       }
    }

    if ((h->pps.weighted_pred && sl->slice_type_nos == AV_PICTURE_TYPE_P) ||
        (h->pps.weighted_bipred_idc == 1 &&
         sl->slice_type_nos == AV_PICTURE_TYPE_B))
        ff_pred_weight_table(h, sl);
    else if (h->pps.weighted_bipred_idc == 2 &&
             sl->slice_type_nos == AV_PICTURE_TYPE_B) {
        implicit_weight_table(h, sl, -1);
    } else {
        sl->use_weight = 0;
        for (i = 0; i < 2; i++) {
            sl->luma_weight_flag[i]   = 0;
            sl->chroma_weight_flag[i] = 0;
        }
    }

    // If frame-mt is enabled, only update mmco tables for the first slice
    // in a field. Subsequent slices can temporarily clobber h->mmco_index
    // or h->mmco, which will cause ref list mix-ups and decoding errors
    // further down the line. This may break decoding if the first slice is
    // corrupt, thus we only do this if frame-mt is enabled.
    if (h->nal_ref_idc) {
        ret = ff_h264_decode_ref_pic_marking(h, &sl->gb,
                                             !(h->avctx->active_thread_type & FF_THREAD_FRAME) ||
                                             h->current_slice == 0);
        if (ret < 0 && (h->avctx->err_recognition & AV_EF_EXPLODE))
            return AVERROR_INVALIDDATA;
    }

    if (FRAME_MBAFF(h)) {
        ff_h264_fill_mbaff_ref_list(h, sl);

        if (h->pps.weighted_bipred_idc == 2 && sl->slice_type_nos == AV_PICTURE_TYPE_B) {
            implicit_weight_table(h, sl, 0);
            implicit_weight_table(h, sl, 1);
        }
    }

    if (sl->slice_type_nos == AV_PICTURE_TYPE_B && !sl->direct_spatial_mv_pred)
        ff_h264_direct_dist_scale_factor(h, sl);
    ff_h264_direct_ref_list_init(h, sl);

    if (sl->slice_type_nos != AV_PICTURE_TYPE_I && h->pps.cabac) {
        tmp = get_ue_golomb_31(&sl->gb);
        if (tmp > 2) {
            av_log(h->avctx, AV_LOG_ERROR, "cabac_init_idc %u overflow\n", tmp);
            return AVERROR_INVALIDDATA;
        }
        sl->cabac_init_idc = tmp;
    }

    sl->last_qscale_diff = 0;
    tmp = h->pps.init_qp + get_se_golomb(&sl->gb);
    if (tmp > 51 + 6 * (h->sps.bit_depth_luma - 8)) {
        av_log(h->avctx, AV_LOG_ERROR, "QP %u out of range\n", tmp);
        return AVERROR_INVALIDDATA;
    }
    sl->qscale       = tmp;
    sl->chroma_qp[0] = get_chroma_qp(h, 0, sl->qscale);
    sl->chroma_qp[1] = get_chroma_qp(h, 1, sl->qscale);
    // FIXME qscale / qp ... stuff
    if (sl->slice_type == AV_PICTURE_TYPE_SP)
        get_bits1(&sl->gb); /* sp_for_switch_flag */
    if (sl->slice_type == AV_PICTURE_TYPE_SP ||
        sl->slice_type == AV_PICTURE_TYPE_SI)
        get_se_golomb(&sl->gb); /* slice_qs_delta */

    sl->deblocking_filter     = 1;
    sl->slice_alpha_c0_offset = 0;
    sl->slice_beta_offset     = 0;
    if (h->pps.deblocking_filter_parameters_present) {
        tmp = get_ue_golomb_31(&sl->gb);
        if (tmp > 2) {
            av_log(h->avctx, AV_LOG_ERROR,
                   "deblocking_filter_idc %u out of range\n", tmp);
            return AVERROR_INVALIDDATA;
        }
        sl->deblocking_filter = tmp;
        if (sl->deblocking_filter < 2)
            sl->deblocking_filter ^= 1;  // 1<->0

        if (sl->deblocking_filter) {
            sl->slice_alpha_c0_offset = get_se_golomb(&sl->gb) * 2;
            sl->slice_beta_offset     = get_se_golomb(&sl->gb) * 2;
            if (sl->slice_alpha_c0_offset >  12 ||
                sl->slice_alpha_c0_offset < -12 ||
                sl->slice_beta_offset >  12     ||
                sl->slice_beta_offset < -12) {
                av_log(h->avctx, AV_LOG_ERROR,
                       "deblocking filter parameters %d %d out of range\n",
                       sl->slice_alpha_c0_offset, sl->slice_beta_offset);
                return AVERROR_INVALIDDATA;
            }
        }
    }

    if (h->avctx->skip_loop_filter >= AVDISCARD_ALL ||
        (h->avctx->skip_loop_filter >= AVDISCARD_NONKEY &&
         h->nal_unit_type != NAL_IDR_SLICE) ||
        (h->avctx->skip_loop_filter >= AVDISCARD_NONINTRA &&
         sl->slice_type_nos != AV_PICTURE_TYPE_I) ||
        (h->avctx->skip_loop_filter >= AVDISCARD_BIDIR  &&
         sl->slice_type_nos == AV_PICTURE_TYPE_B) ||
        (h->avctx->skip_loop_filter >= AVDISCARD_NONREF &&
         h->nal_ref_idc == 0))
        sl->deblocking_filter = 0;

    if (sl->deblocking_filter == 1 && h->max_contexts > 1) {
        if (h->avctx->flags2 & CODEC_FLAG2_FAST) {
            /* Cheat slightly for speed:
             * Do not bother to deblock across slices. */
            sl->deblocking_filter = 2;
        } else {
            h->max_contexts = 1;
            if (!h->single_decode_warning) {
                av_log(h->avctx, AV_LOG_INFO,
                       "Cannot parallelize slice decoding with deblocking filter type 1, decoding such frames in sequential order\n"
                       "To parallelize slice decoding you need video encoded with disable_deblocking_filter_idc set to 2 (deblock only edges that do not cross slices).\n"
                       "Setting the flags2 libavcodec option to +fast (-flags2 +fast) will disable deblocking across slices and enable parallel slice decoding "
                       "but will generate non-standard-compliant output.\n");
                h->single_decode_warning = 1;
            }
            if (sl != h->slice_ctx) {
                av_log(h->avctx, AV_LOG_ERROR,
                       "Deblocking switched inside frame.\n");
                return SLICE_SINGLETHREAD;
            }
        }
    }
    sl->qp_thresh = 15 -
                   FFMIN(sl->slice_alpha_c0_offset, sl->slice_beta_offset) -
                   FFMAX3(0,
                          h->pps.chroma_qp_index_offset[0],
                          h->pps.chroma_qp_index_offset[1]) +
                   6 * (h->sps.bit_depth_luma - 8);

    h->last_slice_type = slice_type;
    memcpy(h->last_ref_count, sl->ref_count, sizeof(h->last_ref_count));
    sl->slice_num       = ++h->current_slice;

    if (sl->slice_num)
        h->slice_row[(sl->slice_num-1)&(MAX_SLICES-1)]= sl->resync_mb_y;
    if (   h->slice_row[sl->slice_num&(MAX_SLICES-1)] + 3 >= sl->resync_mb_y
        && h->slice_row[sl->slice_num&(MAX_SLICES-1)] <= sl->resync_mb_y
        && sl->slice_num >= MAX_SLICES) {
        //in case of ASO this check needs to be updated depending on how we decide to assign slice numbers in this case
        av_log(h->avctx, AV_LOG_WARNING, "Possibly too many slices (%d >= %d), increase MAX_SLICES and recompile if there are artifacts\n", sl->slice_num, MAX_SLICES);
    }

    for (j = 0; j < 2; j++) {
        int id_list[16];
        int *ref2frm = sl->ref2frm[sl->slice_num & (MAX_SLICES - 1)][j];
        for (i = 0; i < 16; i++) {
            id_list[i] = 60;
            if (j < sl->list_count && i < sl->ref_count[j] &&
                sl->ref_list[j][i].parent->f.buf[0]) {
                int k;
                AVBuffer *buf = sl->ref_list[j][i].parent->f.buf[0]->buffer;
                for (k = 0; k < h->short_ref_count; k++)
                    if (h->short_ref[k]->f.buf[0]->buffer == buf) {
                        id_list[i] = k;
                        break;
                    }
                for (k = 0; k < h->long_ref_count; k++)
                    if (h->long_ref[k] && h->long_ref[k]->f.buf[0]->buffer == buf) {
                        id_list[i] = h->short_ref_count + k;
                        break;
                    }
            }
        }

        ref2frm[0] =
        ref2frm[1] = -1;
        for (i = 0; i < 16; i++)
            ref2frm[i + 2] = 4 * id_list[i] + (sl->ref_list[j][i].reference & 3);
        ref2frm[18 + 0] =
        ref2frm[18 + 1] = -1;
        for (i = 16; i < 48; i++)
            ref2frm[i + 4] = 4 * id_list[(i - 16) >> 1] +
                             (sl->ref_list[j][i].reference & 3);
    }

    h->au_pps_id = pps_id;
    h->sps.new =
    h->sps_buffers[h->pps.sps_id]->new = 0;
    h->current_sps_id = h->pps.sps_id;

    if (h->avctx->debug & FF_DEBUG_PICT_INFO) {
        av_log(h->avctx, AV_LOG_DEBUG,
               "slice:%d %s mb:%d %c%s%s pps:%u frame:%d poc:%d/%d ref:%d/%d qp:%d loop:%d:%d:%d weight:%d%s %s\n",
               sl->slice_num,
               (h->picture_structure == PICT_FRAME ? "F" : h->picture_structure == PICT_TOP_FIELD ? "T" : "B"),
               first_mb_in_slice,
               av_get_picture_type_char(sl->slice_type),
               sl->slice_type_fixed ? " fix" : "",
               h->nal_unit_type == NAL_IDR_SLICE ? " IDR" : "",
               pps_id, h->frame_num,
               h->cur_pic_ptr->field_poc[0],
               h->cur_pic_ptr->field_poc[1],
               sl->ref_count[0], sl->ref_count[1],
               sl->qscale,
               sl->deblocking_filter,
               sl->slice_alpha_c0_offset, sl->slice_beta_offset,
               sl->use_weight,
               sl->use_weight == 1 && sl->use_weight_chroma ? "c" : "",
               sl->slice_type == AV_PICTURE_TYPE_B ? (sl->direct_spatial_mv_pred ? "SPAT" : "TEMP") : "");
    }

    return 0;
}

int ff_h264_get_slice_type(const H264SliceContext *sl)
{
    switch (sl->slice_type) {
    case AV_PICTURE_TYPE_P:
        return 0;
    case AV_PICTURE_TYPE_B:
        return 1;
    case AV_PICTURE_TYPE_I:
        return 2;
    case AV_PICTURE_TYPE_SP:
        return 3;
    case AV_PICTURE_TYPE_SI:
        return 4;
    default:
        return AVERROR_INVALIDDATA;
    }
}

static av_always_inline void fill_filter_caches_inter(const H264Context *h,
                                                      H264SliceContext *sl,
                                                      int mb_type, int top_xy,
                                                      int left_xy[LEFT_MBS],
                                                      int top_type,
                                                      int left_type[LEFT_MBS],
                                                      int mb_xy, int list)
{
    int b_stride = h->b_stride;
    int16_t(*mv_dst)[2] = &sl->mv_cache[list][scan8[0]];
    int8_t *ref_cache   = &sl->ref_cache[list][scan8[0]];
    if (IS_INTER(mb_type) || IS_DIRECT(mb_type)) {
        if (USES_LIST(top_type, list)) {
            const int b_xy  = h->mb2b_xy[top_xy] + 3 * b_stride;
            const int b8_xy = 4 * top_xy + 2;
            int (*ref2frm)[64] = (void*)(sl->ref2frm[h->slice_table[top_xy] & (MAX_SLICES - 1)][0] + (MB_MBAFF(sl) ? 20 : 2));
            AV_COPY128(mv_dst - 1 * 8, h->cur_pic.motion_val[list][b_xy + 0]);
            ref_cache[0 - 1 * 8] =
            ref_cache[1 - 1 * 8] = ref2frm[list][h->cur_pic.ref_index[list][b8_xy + 0]];
            ref_cache[2 - 1 * 8] =
            ref_cache[3 - 1 * 8] = ref2frm[list][h->cur_pic.ref_index[list][b8_xy + 1]];
        } else {
            AV_ZERO128(mv_dst - 1 * 8);
            AV_WN32A(&ref_cache[0 - 1 * 8], ((LIST_NOT_USED) & 0xFF) * 0x01010101u);
        }

        if (!IS_INTERLACED(mb_type ^ left_type[LTOP])) {
            if (USES_LIST(left_type[LTOP], list)) {
                const int b_xy  = h->mb2b_xy[left_xy[LTOP]] + 3;
                const int b8_xy = 4 * left_xy[LTOP] + 1;
                int (*ref2frm)[64] =(void*)( sl->ref2frm[h->slice_table[left_xy[LTOP]] & (MAX_SLICES - 1)][0] + (MB_MBAFF(sl) ? 20 : 2));
                AV_COPY32(mv_dst - 1 +  0, h->cur_pic.motion_val[list][b_xy + b_stride * 0]);
                AV_COPY32(mv_dst - 1 +  8, h->cur_pic.motion_val[list][b_xy + b_stride * 1]);
                AV_COPY32(mv_dst - 1 + 16, h->cur_pic.motion_val[list][b_xy + b_stride * 2]);
                AV_COPY32(mv_dst - 1 + 24, h->cur_pic.motion_val[list][b_xy + b_stride * 3]);
                ref_cache[-1 +  0] =
                ref_cache[-1 +  8] = ref2frm[list][h->cur_pic.ref_index[list][b8_xy + 2 * 0]];
                ref_cache[-1 + 16] =
                ref_cache[-1 + 24] = ref2frm[list][h->cur_pic.ref_index[list][b8_xy + 2 * 1]];
            } else {
                AV_ZERO32(mv_dst - 1 +  0);
                AV_ZERO32(mv_dst - 1 +  8);
                AV_ZERO32(mv_dst - 1 + 16);
                AV_ZERO32(mv_dst - 1 + 24);
                ref_cache[-1 +  0] =
                ref_cache[-1 +  8] =
                ref_cache[-1 + 16] =
                ref_cache[-1 + 24] = LIST_NOT_USED;
            }
        }
    }

    if (!USES_LIST(mb_type, list)) {
        fill_rectangle(mv_dst, 4, 4, 8, pack16to32(0, 0), 4);
        AV_WN32A(&ref_cache[0 * 8], ((LIST_NOT_USED) & 0xFF) * 0x01010101u);
        AV_WN32A(&ref_cache[1 * 8], ((LIST_NOT_USED) & 0xFF) * 0x01010101u);
        AV_WN32A(&ref_cache[2 * 8], ((LIST_NOT_USED) & 0xFF) * 0x01010101u);
        AV_WN32A(&ref_cache[3 * 8], ((LIST_NOT_USED) & 0xFF) * 0x01010101u);
        return;
    }

    {
        int8_t *ref = &h->cur_pic.ref_index[list][4 * mb_xy];
        int (*ref2frm)[64] = (void*)(sl->ref2frm[sl->slice_num & (MAX_SLICES - 1)][0] + (MB_MBAFF(sl) ? 20 : 2));
        uint32_t ref01 = (pack16to32(ref2frm[list][ref[0]], ref2frm[list][ref[1]]) & 0x00FF00FF) * 0x0101;
        uint32_t ref23 = (pack16to32(ref2frm[list][ref[2]], ref2frm[list][ref[3]]) & 0x00FF00FF) * 0x0101;
        AV_WN32A(&ref_cache[0 * 8], ref01);
        AV_WN32A(&ref_cache[1 * 8], ref01);
        AV_WN32A(&ref_cache[2 * 8], ref23);
        AV_WN32A(&ref_cache[3 * 8], ref23);
    }

    {
        int16_t(*mv_src)[2] = &h->cur_pic.motion_val[list][4 * sl->mb_x + 4 * sl->mb_y * b_stride];
        AV_COPY128(mv_dst + 8 * 0, mv_src + 0 * b_stride);
        AV_COPY128(mv_dst + 8 * 1, mv_src + 1 * b_stride);
        AV_COPY128(mv_dst + 8 * 2, mv_src + 2 * b_stride);
        AV_COPY128(mv_dst + 8 * 3, mv_src + 3 * b_stride);
    }
}

/**
 *
 * @return non zero if the loop filter can be skipped
 */
static int fill_filter_caches(const H264Context *h, H264SliceContext *sl, int mb_type)
{
    const int mb_xy = sl->mb_xy;
    int top_xy, left_xy[LEFT_MBS];
    int top_type, left_type[LEFT_MBS];
    uint8_t *nnz;
    uint8_t *nnz_cache;

    top_xy = mb_xy - (h->mb_stride << MB_FIELD(sl));

    /* Wow, what a mess, why didn't they simplify the interlacing & intra
     * stuff, I can't imagine that these complex rules are worth it. */

    left_xy[LBOT] = left_xy[LTOP] = mb_xy - 1;
    if (FRAME_MBAFF(h)) {
        const int left_mb_field_flag = IS_INTERLACED(h->cur_pic.mb_type[mb_xy - 1]);
        const int curr_mb_field_flag = IS_INTERLACED(mb_type);
        if (sl->mb_y & 1) {
            if (left_mb_field_flag != curr_mb_field_flag)
                left_xy[LTOP] -= h->mb_stride;
        } else {
            if (curr_mb_field_flag)
                top_xy += h->mb_stride &
                          (((h->cur_pic.mb_type[top_xy] >> 7) & 1) - 1);
            if (left_mb_field_flag != curr_mb_field_flag)
                left_xy[LBOT] += h->mb_stride;
        }
    }

    sl->top_mb_xy        = top_xy;
    sl->left_mb_xy[LTOP] = left_xy[LTOP];
    sl->left_mb_xy[LBOT] = left_xy[LBOT];
    {
        /* For sufficiently low qp, filtering wouldn't do anything.
         * This is a conservative estimate: could also check beta_offset
         * and more accurate chroma_qp. */
        int qp_thresh = sl->qp_thresh; // FIXME strictly we should store qp_thresh for each mb of a slice
        int qp        = h->cur_pic.qscale_table[mb_xy];
        if (qp <= qp_thresh &&
            (left_xy[LTOP] < 0 ||
             ((qp + h->cur_pic.qscale_table[left_xy[LTOP]] + 1) >> 1) <= qp_thresh) &&
            (top_xy < 0 ||
             ((qp + h->cur_pic.qscale_table[top_xy] + 1) >> 1) <= qp_thresh)) {
            if (!FRAME_MBAFF(h))
                return 1;
            if ((left_xy[LTOP] < 0 ||
                 ((qp + h->cur_pic.qscale_table[left_xy[LBOT]] + 1) >> 1) <= qp_thresh) &&
                (top_xy < h->mb_stride ||
                 ((qp + h->cur_pic.qscale_table[top_xy - h->mb_stride] + 1) >> 1) <= qp_thresh))
                return 1;
        }
    }

    top_type        = h->cur_pic.mb_type[top_xy];
    left_type[LTOP] = h->cur_pic.mb_type[left_xy[LTOP]];
    left_type[LBOT] = h->cur_pic.mb_type[left_xy[LBOT]];
    if (sl->deblocking_filter == 2) {
        if (h->slice_table[top_xy] != sl->slice_num)
            top_type = 0;
        if (h->slice_table[left_xy[LBOT]] != sl->slice_num)
            left_type[LTOP] = left_type[LBOT] = 0;
    } else {
        if (h->slice_table[top_xy] == 0xFFFF)
            top_type = 0;
        if (h->slice_table[left_xy[LBOT]] == 0xFFFF)
            left_type[LTOP] = left_type[LBOT] = 0;
    }
    sl->top_type        = top_type;
    sl->left_type[LTOP] = left_type[LTOP];
    sl->left_type[LBOT] = left_type[LBOT];

    if (IS_INTRA(mb_type))
        return 0;

    fill_filter_caches_inter(h, sl, mb_type, top_xy, left_xy,
                             top_type, left_type, mb_xy, 0);
    if (sl->list_count == 2)
        fill_filter_caches_inter(h, sl, mb_type, top_xy, left_xy,
                                 top_type, left_type, mb_xy, 1);

    nnz       = h->non_zero_count[mb_xy];
    nnz_cache = sl->non_zero_count_cache;
    AV_COPY32(&nnz_cache[4 + 8 * 1], &nnz[0]);
    AV_COPY32(&nnz_cache[4 + 8 * 2], &nnz[4]);
    AV_COPY32(&nnz_cache[4 + 8 * 3], &nnz[8]);
    AV_COPY32(&nnz_cache[4 + 8 * 4], &nnz[12]);
    sl->cbp = h->cbp_table[mb_xy];

    if (top_type) {
        nnz = h->non_zero_count[top_xy];
        AV_COPY32(&nnz_cache[4 + 8 * 0], &nnz[3 * 4]);
    }

    if (left_type[LTOP]) {
        nnz = h->non_zero_count[left_xy[LTOP]];
        nnz_cache[3 + 8 * 1] = nnz[3 + 0 * 4];
        nnz_cache[3 + 8 * 2] = nnz[3 + 1 * 4];
        nnz_cache[3 + 8 * 3] = nnz[3 + 2 * 4];
        nnz_cache[3 + 8 * 4] = nnz[3 + 3 * 4];
    }

    /* CAVLC 8x8dct requires NNZ values for residual decoding that differ
     * from what the loop filter needs */
    if (!CABAC(h) && h->pps.transform_8x8_mode) {
        if (IS_8x8DCT(top_type)) {
            nnz_cache[4 + 8 * 0] =
            nnz_cache[5 + 8 * 0] = (h->cbp_table[top_xy] & 0x4000) >> 12;
            nnz_cache[6 + 8 * 0] =
            nnz_cache[7 + 8 * 0] = (h->cbp_table[top_xy] & 0x8000) >> 12;
        }
        if (IS_8x8DCT(left_type[LTOP])) {
            nnz_cache[3 + 8 * 1] =
            nnz_cache[3 + 8 * 2] = (h->cbp_table[left_xy[LTOP]] & 0x2000) >> 12; // FIXME check MBAFF
        }
        if (IS_8x8DCT(left_type[LBOT])) {
            nnz_cache[3 + 8 * 3] =
            nnz_cache[3 + 8 * 4] = (h->cbp_table[left_xy[LBOT]] & 0x8000) >> 12; // FIXME check MBAFF
        }

        if (IS_8x8DCT(mb_type)) {
            nnz_cache[scan8[0]] =
            nnz_cache[scan8[1]] =
            nnz_cache[scan8[2]] =
            nnz_cache[scan8[3]] = (sl->cbp & 0x1000) >> 12;

            nnz_cache[scan8[0 + 4]] =
            nnz_cache[scan8[1 + 4]] =
            nnz_cache[scan8[2 + 4]] =
            nnz_cache[scan8[3 + 4]] = (sl->cbp & 0x2000) >> 12;

            nnz_cache[scan8[0 + 8]] =
            nnz_cache[scan8[1 + 8]] =
            nnz_cache[scan8[2 + 8]] =
            nnz_cache[scan8[3 + 8]] = (sl->cbp & 0x4000) >> 12;

            nnz_cache[scan8[0 + 12]] =
            nnz_cache[scan8[1 + 12]] =
            nnz_cache[scan8[2 + 12]] =
            nnz_cache[scan8[3 + 12]] = (sl->cbp & 0x8000) >> 12;
        }
    }

    return 0;
}

static void loop_filter(const H264Context *h, H264SliceContext *sl, int start_x, int end_x)
{
    uint8_t *dest_y, *dest_cb, *dest_cr;
    int linesize, uvlinesize, mb_x, mb_y;
    const int end_mb_y       = sl->mb_y + FRAME_MBAFF(h);
    const int old_slice_type = sl->slice_type;
    const int pixel_shift    = h->pixel_shift;
    const int block_h        = 16 >> h->chroma_y_shift;

    if (sl->deblocking_filter) {
        for (mb_x = start_x; mb_x < end_x; mb_x++)
            for (mb_y = end_mb_y - FRAME_MBAFF(h); mb_y <= end_mb_y; mb_y++) {
                int mb_xy, mb_type;
                mb_xy         = sl->mb_xy = mb_x + mb_y * h->mb_stride;
                sl->slice_num = h->slice_table[mb_xy];
                mb_type       = h->cur_pic.mb_type[mb_xy];
                sl->list_count = h->list_counts[mb_xy];

                if (FRAME_MBAFF(h))
                    sl->mb_mbaff               =
                    sl->mb_field_decoding_flag = !!IS_INTERLACED(mb_type);

                sl->mb_x = mb_x;
                sl->mb_y = mb_y;
                dest_y  = h->cur_pic.f.data[0] +
                          ((mb_x << pixel_shift) + mb_y * sl->linesize) * 16;
                dest_cb = h->cur_pic.f.data[1] +
                          (mb_x << pixel_shift) * (8 << CHROMA444(h)) +
                          mb_y * sl->uvlinesize * block_h;
                dest_cr = h->cur_pic.f.data[2] +
                          (mb_x << pixel_shift) * (8 << CHROMA444(h)) +
                          mb_y * sl->uvlinesize * block_h;
                // FIXME simplify above

                if (MB_FIELD(sl)) {
                    linesize   = sl->mb_linesize   = sl->linesize   * 2;
                    uvlinesize = sl->mb_uvlinesize = sl->uvlinesize * 2;
                    if (mb_y & 1) { // FIXME move out of this function?
                        dest_y  -= sl->linesize   * 15;
                        dest_cb -= sl->uvlinesize * (block_h - 1);
                        dest_cr -= sl->uvlinesize * (block_h - 1);
                    }
                } else {
                    linesize   = sl->mb_linesize   = sl->linesize;
                    uvlinesize = sl->mb_uvlinesize = sl->uvlinesize;
                }
                backup_mb_border(h, sl, dest_y, dest_cb, dest_cr, linesize,
                                 uvlinesize, 0);
                if (fill_filter_caches(h, sl, mb_type))
                    continue;
                sl->chroma_qp[0] = get_chroma_qp(h, 0, h->cur_pic.qscale_table[mb_xy]);
                sl->chroma_qp[1] = get_chroma_qp(h, 1, h->cur_pic.qscale_table[mb_xy]);

                if (FRAME_MBAFF(h)) {
                    ff_h264_filter_mb(h, sl, mb_x, mb_y, dest_y, dest_cb, dest_cr,
                                      linesize, uvlinesize);
                } else {
                    ff_h264_filter_mb_fast(h, sl, mb_x, mb_y, dest_y, dest_cb,
                                           dest_cr, linesize, uvlinesize);
                }
            }
    }
    sl->slice_type  = old_slice_type;
    sl->mb_x         = end_x;
    sl->mb_y         = end_mb_y - FRAME_MBAFF(h);
    sl->chroma_qp[0] = get_chroma_qp(h, 0, sl->qscale);
    sl->chroma_qp[1] = get_chroma_qp(h, 1, sl->qscale);
}

static void predict_field_decoding_flag(const H264Context *h, H264SliceContext *sl)
{
    const int mb_xy = sl->mb_x + sl->mb_y * h->mb_stride;
    int mb_type     = (h->slice_table[mb_xy - 1] == sl->slice_num) ?
                      h->cur_pic.mb_type[mb_xy - 1] :
                      (h->slice_table[mb_xy - h->mb_stride] == sl->slice_num) ?
                      h->cur_pic.mb_type[mb_xy - h->mb_stride] : 0;
    sl->mb_mbaff    = sl->mb_field_decoding_flag = IS_INTERLACED(mb_type) ? 1 : 0;
}

/**
 * Draw edges and report progress for the last MB row.
 */
static void decode_finish_row(const H264Context *h, H264SliceContext *sl)
{
    int top            = 16 * (sl->mb_y      >> FIELD_PICTURE(h));
    int pic_height     = 16 *  h->mb_height >> FIELD_PICTURE(h);
    int height         =  16      << FRAME_MBAFF(h);
    int deblock_border = (16 + 4) << FRAME_MBAFF(h);

    if (sl->deblocking_filter) {
        if ((top + height) >= pic_height)
            height += deblock_border;
        top -= deblock_border;
    }

    if (top >= pic_height || (top + height) < 0)
        return;

    height = FFMIN(height, pic_height - top);
    if (top < 0) {
        height = top + height;
        top    = 0;
    }

    ff_h264_draw_horiz_band(h, sl, top, height);

    if (h->droppable || sl->er.error_occurred)
        return;

    ff_thread_report_progress(&h->cur_pic_ptr->tf, top + height - 1,
                              h->picture_structure == PICT_BOTTOM_FIELD);
}

static void er_add_slice(H264SliceContext *sl,
                         int startx, int starty,
                         int endx, int endy, int status)
{
    if (CONFIG_ERROR_RESILIENCE) {
        ERContext *er = &sl->er;

<<<<<<< HEAD
        ff_er_add_slice(er, startx, starty, endx, endy, status);
    }
=======
    if (!sl->h264->enable_er)
        return;

    er->ref_count = sl->ref_count[0];
    ff_er_add_slice(er, startx, starty, endx, endy, status);
#endif
>>>>>>> a4d34e21
}

static int decode_slice(struct AVCodecContext *avctx, void *arg)
{
    H264SliceContext *sl = arg;
    const H264Context *h = sl->h264;
    int lf_x_start = sl->mb_x;
    int ret;

    sl->linesize   = h->cur_pic_ptr->f.linesize[0];
    sl->uvlinesize = h->cur_pic_ptr->f.linesize[1];

    ret = alloc_scratch_buffers(sl, sl->linesize);
    if (ret < 0)
        return ret;

    sl->mb_skip_run = -1;

    av_assert0(h->block_offset[15] == (4 * ((scan8[15] - scan8[0]) & 7) << h->pixel_shift) + 4 * sl->linesize * ((scan8[15] - scan8[0]) >> 3));

    sl->is_complex = FRAME_MBAFF(h) || h->picture_structure != PICT_FRAME ||
                     avctx->codec_id != AV_CODEC_ID_H264 ||
                     (CONFIG_GRAY && (h->flags & CODEC_FLAG_GRAY));

    if (!(h->avctx->active_thread_type & FF_THREAD_SLICE) && h->picture_structure == PICT_FRAME && sl->er.error_status_table) {
        const int start_i  = av_clip(sl->resync_mb_x + sl->resync_mb_y * h->mb_width, 0, h->mb_num - 1);
        if (start_i) {
            int prev_status = sl->er.error_status_table[sl->er.mb_index2xy[start_i - 1]];
            prev_status &= ~ VP_START;
            if (prev_status != (ER_MV_END | ER_DC_END | ER_AC_END))
                sl->er.error_occurred = 1;
        }
    }

    if (h->pps.cabac) {
        /* realign */
        align_get_bits(&sl->gb);

        /* init cabac */
        ff_init_cabac_decoder(&sl->cabac,
                              sl->gb.buffer + get_bits_count(&sl->gb) / 8,
                              (get_bits_left(&sl->gb) + 7) / 8);

        ff_h264_init_cabac_states(h, sl);

        for (;;) {
            // START_TIMER
            int ret = ff_h264_decode_mb_cabac(h, sl);
            int eos;
            // STOP_TIMER("decode_mb_cabac")

            if (ret >= 0)
                ff_h264_hl_decode_mb(h, sl);

            // FIXME optimal? or let mb_decode decode 16x32 ?
            if (ret >= 0 && FRAME_MBAFF(h)) {
                sl->mb_y++;

                ret = ff_h264_decode_mb_cabac(h, sl);

                if (ret >= 0)
                    ff_h264_hl_decode_mb(h, sl);
                sl->mb_y--;
            }
            eos = get_cabac_terminate(&sl->cabac);

            if ((h->workaround_bugs & FF_BUG_TRUNCATED) &&
                sl->cabac.bytestream > sl->cabac.bytestream_end + 2) {
                er_add_slice(sl, sl->resync_mb_x, sl->resync_mb_y, sl->mb_x - 1,
                             sl->mb_y, ER_MB_END);
                if (sl->mb_x >= lf_x_start)
                    loop_filter(h, sl, lf_x_start, sl->mb_x + 1);
                return 0;
            }
            if (sl->cabac.bytestream > sl->cabac.bytestream_end + 2 )
                av_log(h->avctx, AV_LOG_DEBUG, "bytestream overread %"PTRDIFF_SPECIFIER"\n", sl->cabac.bytestream_end - sl->cabac.bytestream);
            if (ret < 0 || sl->cabac.bytestream > sl->cabac.bytestream_end + 4) {
                av_log(h->avctx, AV_LOG_ERROR,
                       "error while decoding MB %d %d, bytestream %"PTRDIFF_SPECIFIER"\n",
                       sl->mb_x, sl->mb_y,
                       sl->cabac.bytestream_end - sl->cabac.bytestream);
                er_add_slice(sl, sl->resync_mb_x, sl->resync_mb_y, sl->mb_x,
                             sl->mb_y, ER_MB_ERROR);
                return AVERROR_INVALIDDATA;
            }

            if (++sl->mb_x >= h->mb_width) {
                loop_filter(h, sl, lf_x_start, sl->mb_x);
                sl->mb_x = lf_x_start = 0;
                decode_finish_row(h, sl);
                ++sl->mb_y;
                if (FIELD_OR_MBAFF_PICTURE(h)) {
                    ++sl->mb_y;
                    if (FRAME_MBAFF(h) && sl->mb_y < h->mb_height)
                        predict_field_decoding_flag(h, sl);
                }
            }

            if (eos || sl->mb_y >= h->mb_height) {
                tprintf(h->avctx, "slice end %d %d\n",
                        get_bits_count(&sl->gb), sl->gb.size_in_bits);
                er_add_slice(sl, sl->resync_mb_x, sl->resync_mb_y, sl->mb_x - 1,
                             sl->mb_y, ER_MB_END);
                if (sl->mb_x > lf_x_start)
                    loop_filter(h, sl, lf_x_start, sl->mb_x);
                return 0;
            }
        }
    } else {
        for (;;) {
            int ret = ff_h264_decode_mb_cavlc(h, sl);

            if (ret >= 0)
                ff_h264_hl_decode_mb(h, sl);

            // FIXME optimal? or let mb_decode decode 16x32 ?
            if (ret >= 0 && FRAME_MBAFF(h)) {
                sl->mb_y++;
                ret = ff_h264_decode_mb_cavlc(h, sl);

                if (ret >= 0)
                    ff_h264_hl_decode_mb(h, sl);
                sl->mb_y--;
            }

            if (ret < 0) {
                av_log(h->avctx, AV_LOG_ERROR,
                       "error while decoding MB %d %d\n", sl->mb_x, sl->mb_y);
                er_add_slice(sl, sl->resync_mb_x, sl->resync_mb_y, sl->mb_x,
                             sl->mb_y, ER_MB_ERROR);
                return ret;
            }

            if (++sl->mb_x >= h->mb_width) {
                loop_filter(h, sl, lf_x_start, sl->mb_x);
                sl->mb_x = lf_x_start = 0;
                decode_finish_row(h, sl);
                ++sl->mb_y;
                if (FIELD_OR_MBAFF_PICTURE(h)) {
                    ++sl->mb_y;
                    if (FRAME_MBAFF(h) && sl->mb_y < h->mb_height)
                        predict_field_decoding_flag(h, sl);
                }
                if (sl->mb_y >= h->mb_height) {
                    tprintf(h->avctx, "slice end %d %d\n",
                            get_bits_count(&sl->gb), sl->gb.size_in_bits);

                    if (   get_bits_left(&sl->gb) == 0
                        || get_bits_left(&sl->gb) > 0 && !(h->avctx->err_recognition & AV_EF_AGGRESSIVE)) {
                        er_add_slice(sl, sl->resync_mb_x, sl->resync_mb_y,
                                     sl->mb_x - 1, sl->mb_y, ER_MB_END);

                        return 0;
                    } else {
                        er_add_slice(sl, sl->resync_mb_x, sl->resync_mb_y,
                                     sl->mb_x, sl->mb_y, ER_MB_END);

                        return AVERROR_INVALIDDATA;
                    }
                }
            }

            if (get_bits_left(&sl->gb) <= 0 && sl->mb_skip_run <= 0) {
                tprintf(h->avctx, "slice end %d %d\n",
                        get_bits_count(&sl->gb), sl->gb.size_in_bits);

                if (get_bits_left(&sl->gb) == 0) {
                    er_add_slice(sl, sl->resync_mb_x, sl->resync_mb_y,
                                 sl->mb_x - 1, sl->mb_y, ER_MB_END);
                    if (sl->mb_x > lf_x_start)
                        loop_filter(h, sl, lf_x_start, sl->mb_x);

                    return 0;
                } else {
                    er_add_slice(sl, sl->resync_mb_x, sl->resync_mb_y, sl->mb_x,
                                 sl->mb_y, ER_MB_ERROR);

                    return AVERROR_INVALIDDATA;
                }
            }
        }
    }
}

/**
 * Call decode_slice() for each context.
 *
 * @param h h264 master context
 * @param context_count number of contexts to execute
 */
int ff_h264_execute_decode_slices(H264Context *h, unsigned context_count)
{
    AVCodecContext *const avctx = h->avctx;
    H264SliceContext *sl;
    int i;

    av_assert0(context_count && h->slice_ctx[context_count - 1].mb_y < h->mb_height);

    if (h->avctx->hwaccel ||
        h->avctx->codec->capabilities & CODEC_CAP_HWACCEL_VDPAU)
        return 0;
    if (context_count == 1) {
        int ret = decode_slice(avctx, &h->slice_ctx[0]);
        h->mb_y = h->slice_ctx[0].mb_y;
        return ret;
    } else {
        av_assert0(context_count > 0);
        for (i = 1; i < context_count; i++) {
            sl                 = &h->slice_ctx[i];
            if (CONFIG_ERROR_RESILIENCE) {
                sl->er.error_count = 0;
            }
        }

        avctx->execute(avctx, decode_slice, h->slice_ctx,
                       NULL, context_count, sizeof(h->slice_ctx[0]));

        /* pull back stuff from slices to master context */
        sl                   = &h->slice_ctx[context_count - 1];
        h->mb_y              = sl->mb_y;
        if (CONFIG_ERROR_RESILIENCE) {
            for (i = 1; i < context_count; i++)
                h->slice_ctx[0].er.error_count += h->slice_ctx[i].er.error_count;
        }
    }

    return 0;
}<|MERGE_RESOLUTION|>--- conflicted
+++ resolved
@@ -707,16 +707,12 @@
     if ((ret = ff_h264_ref_picture(h, &h->cur_pic, h->cur_pic_ptr)) < 0)
         return ret;
 
-<<<<<<< HEAD
     for (i = 0; i < h->nb_slice_ctx; i++) {
         h->slice_ctx[i].linesize   = h->cur_pic_ptr->f.linesize[0];
         h->slice_ctx[i].uvlinesize = h->cur_pic_ptr->f.linesize[1];
     }
 
-    if (CONFIG_ERROR_RESILIENCE) {
-=======
-    if (CONFIG_ERROR_RESILIENCE && h->enable_er)
->>>>>>> a4d34e21
+    if (CONFIG_ERROR_RESILIENCE && h->enable_er) {
         ff_er_frame_start(&h->slice_ctx[0].er);
         ff_h264_set_erpic(&h->slice_ctx[0].er.last_pic, NULL);
         ff_h264_set_erpic(&h->slice_ctx[0].er.next_pic, NULL);
@@ -2288,20 +2284,14 @@
                          int startx, int starty,
                          int endx, int endy, int status)
 {
+    if (!sl->h264->enable_er)
+        return;
+
     if (CONFIG_ERROR_RESILIENCE) {
         ERContext *er = &sl->er;
 
-<<<<<<< HEAD
         ff_er_add_slice(er, startx, starty, endx, endy, status);
     }
-=======
-    if (!sl->h264->enable_er)
-        return;
-
-    er->ref_count = sl->ref_count[0];
-    ff_er_add_slice(er, startx, starty, endx, endy, status);
-#endif
->>>>>>> a4d34e21
 }
 
 static int decode_slice(struct AVCodecContext *avctx, void *arg)
