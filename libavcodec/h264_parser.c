/*
 * H.26L/H.264/AVC/JVT/14496-10/... parser
 * Copyright (c) 2003 Michael Niedermayer <michaelni@gmx.at>
 *
 * This file is part of FFmpeg.
 *
 * FFmpeg is free software; you can redistribute it and/or
 * modify it under the terms of the GNU Lesser General Public
 * License as published by the Free Software Foundation; either
 * version 2.1 of the License, or (at your option) any later version.
 *
 * FFmpeg is distributed in the hope that it will be useful,
 * but WITHOUT ANY WARRANTY; without even the implied warranty of
 * MERCHANTABILITY or FITNESS FOR A PARTICULAR PURPOSE.  See the GNU
 * Lesser General Public License for more details.
 *
 * You should have received a copy of the GNU Lesser General Public
 * License along with FFmpeg; if not, write to the Free Software
 * Foundation, Inc., 51 Franklin Street, Fifth Floor, Boston, MA 02110-1301 USA
 */

/**
 * @file
 * H.264 / AVC / MPEG4 part10 parser.
 * @author Michael Niedermayer <michaelni@gmx.at>
 */

#define UNCHECKED_BITSTREAM_READER 1

#include <assert.h>
#include <stdint.h>

#include "libavutil/avutil.h"
#include "libavutil/error.h"
#include "libavutil/log.h"
#include "libavutil/mem.h"
#include "libavutil/pixfmt.h"

#include "get_bits.h"
#include "golomb.h"
#include "h264.h"
#include "h264data.h"
#include "internal.h"
#include "mpegutils.h"
#include "parser.h"

typedef struct H264ParseContext {
    H264Context h;
    ParseContext pc;
    H264ParamSets ps;
    H264DSPContext h264dsp;
    H264POCContext poc;
    int got_first;
} H264ParseContext;


static int h264_find_frame_end(H264ParseContext *p, const uint8_t *buf,
                               int buf_size)
{
    H264Context *h = &p->h;
    int i, j;
    uint32_t state;
    ParseContext *pc = &p->pc;

    int next_avc= h->is_avc ? 0 : buf_size;
//    mb_addr= pc->mb_addr - 1;
    state = pc->state;
    if (state > 13)
        state = 7;

    if (h->is_avc && !h->nal_length_size)
        av_log(h->avctx, AV_LOG_ERROR, "AVC-parser: nal length size invalid\n");

    for (i = 0; i < buf_size; i++) {
        if (i >= next_avc) {
            int nalsize = 0;
            i = next_avc;
            for (j = 0; j < h->nal_length_size; j++)
                nalsize = (nalsize << 8) | buf[i++];
            if (nalsize <= 0 || nalsize > buf_size - i) {
                av_log(h->avctx, AV_LOG_ERROR, "AVC-parser: nal size %d remaining %d\n", nalsize, buf_size - i);
                return buf_size;
            }
            next_avc = i + nalsize;
            state    = 5;
        }

        if (state == 7) {
            i += p->h264dsp.startcode_find_candidate(buf + i, next_avc - i);
            if (i < next_avc)
                state = 2;
        } else if (state <= 2) {
            if (buf[i] == 1)
                state ^= 5;            // 2->7, 1->4, 0->5
            else if (buf[i])
                state = 7;
            else
                state >>= 1;           // 2->1, 1->0, 0->0
        } else if (state <= 5) {
            int nalu_type = buf[i] & 0x1F;
            if (nalu_type == NAL_SEI || nalu_type == NAL_SPS ||
                nalu_type == NAL_PPS || nalu_type == NAL_AUD) {
                if (pc->frame_start_found) {
                    i++;
                    goto found;
                }
            } else if (nalu_type == NAL_SLICE || nalu_type == NAL_DPA ||
                       nalu_type == NAL_IDR_SLICE) {
                state += 8;
                continue;
            }
            state = 7;
        } else {
            h->parse_history[h->parse_history_count++]= buf[i];
            if (h->parse_history_count>5) {
                unsigned int mb, last_mb= h->parse_last_mb;
                GetBitContext gb;

                init_get_bits(&gb, h->parse_history, 8*h->parse_history_count);
                h->parse_history_count=0;
                mb= get_ue_golomb_long(&gb);
                h->parse_last_mb= mb;
                if (pc->frame_start_found) {
                    if (mb <= last_mb)
                        goto found;
                } else
                    pc->frame_start_found = 1;
                state = 7;
            }
        }
    }
    pc->state = state;
    if (h->is_avc)
        return next_avc;
    return END_NOT_FOUND;

found:
    pc->state             = 7;
    pc->frame_start_found = 0;
    if (h->is_avc)
        return next_avc;
    return i - (state & 5) - 5 * (state > 7);
}

static int scan_mmco_reset(AVCodecParserContext *s, GetBitContext *gb)
{
    H264PredWeightTable pwt;
    int slice_type_nos = s->pict_type & 3;
    H264ParseContext *p = s->priv_data;
    H264Context      *h = &p->h;
    int list_count, ref_count[2];


    if (p->ps.pps->redundant_pic_cnt_present)
        get_ue_golomb(gb); // redundant_pic_count

    if (slice_type_nos == AV_PICTURE_TYPE_B)
        get_bits1(gb); // direct_spatial_mv_pred

    if (ff_h264_parse_ref_count(&list_count, ref_count, gb, p->ps.pps,
                                slice_type_nos, h->picture_structure, h->avctx) < 0)
        return AVERROR_INVALIDDATA;

    if (slice_type_nos != AV_PICTURE_TYPE_I) {
        int list;
        for (list = 0; list < list_count; list++) {
            if (get_bits1(gb)) {
                int index;
                for (index = 0; ; index++) {
                    unsigned int reordering_of_pic_nums_idc = get_ue_golomb_31(gb);

                    if (reordering_of_pic_nums_idc < 3)
                        get_ue_golomb_long(gb);
                    else if (reordering_of_pic_nums_idc > 3) {
                        av_log(h->avctx, AV_LOG_ERROR,
                               "illegal reordering_of_pic_nums_idc %d\n",
                               reordering_of_pic_nums_idc);
                        return AVERROR_INVALIDDATA;
                    } else
                        break;

                    if (index >= ref_count[list]) {
                        av_log(h->avctx, AV_LOG_ERROR,
                               "reference count %d overflow\n", index);
                        return AVERROR_INVALIDDATA;
                    }
                }
            }
        }
    }

    if ((p->ps.pps->weighted_pred && slice_type_nos == AV_PICTURE_TYPE_P) ||
        (p->ps.pps->weighted_bipred_idc == 1 && slice_type_nos == AV_PICTURE_TYPE_B))
        ff_h264_pred_weight_table(gb, p->ps.sps, ref_count, slice_type_nos,
                                  &pwt);

    if (get_bits1(gb)) { // adaptive_ref_pic_marking_mode_flag
        int i;
        for (i = 0; i < MAX_MMCO_COUNT; i++) {
            MMCOOpcode opcode = get_ue_golomb_31(gb);
            if (opcode > (unsigned) MMCO_LONG) {
                av_log(h->avctx, AV_LOG_ERROR,
                       "illegal memory management control operation %d\n",
                       opcode);
                return AVERROR_INVALIDDATA;
            }
            if (opcode == MMCO_END)
               return 0;
            else if (opcode == MMCO_RESET)
                return 1;

            if (opcode == MMCO_SHORT2UNUSED || opcode == MMCO_SHORT2LONG)
                get_ue_golomb_long(gb); // difference_of_pic_nums_minus1
            if (opcode == MMCO_SHORT2LONG || opcode == MMCO_LONG2UNUSED ||
                opcode == MMCO_LONG || opcode == MMCO_SET_MAX_LONG)
                get_ue_golomb_31(gb);
        }
    }

    return 0;
}

/**
 * Parse NAL units of found picture and decode some basic information.
 *
 * @param s parser context.
 * @param avctx codec context.
 * @param buf buffer with field/frame data.
 * @param buf_size size of the buffer.
 */
static inline int parse_nal_units(AVCodecParserContext *s,
                                  AVCodecContext *avctx,
                                  const uint8_t * const buf, int buf_size)
{
    H264ParseContext *p = s->priv_data;
    H264Context      *h = &p->h;
    H2645NAL nal = { NULL };
    int buf_index, next_avc;
    unsigned int pps_id;
    unsigned int slice_type;
    int state = -1, got_reset = 0;
    int q264 = buf_size >=4 && !memcmp("Q264", buf, 4);
    int field_poc[2];
    int ret;

    /* set some sane default values */
    s->pict_type         = AV_PICTURE_TYPE_I;
    s->key_frame         = 0;
    s->picture_structure = AV_PICTURE_STRUCTURE_UNKNOWN;

    h->avctx = avctx;
    ff_h264_reset_sei(h);
    h->sei_fpa.frame_packing_arrangement_cancel_flag = -1;

    if (!buf_size)
        return 0;

    buf_index     = 0;
    next_avc      = h->is_avc ? 0 : buf_size;
    for (;;) {
        const SPS *sps;
        int src_length, consumed, nalsize = 0;

        if (buf_index >= next_avc) {
            nalsize = get_avc_nalsize(h, buf, buf_size, &buf_index);
            if (nalsize < 0)
                break;
            next_avc = buf_index + nalsize;
        } else {
            buf_index = find_start_code(buf, buf_size, buf_index, next_avc);
            if (buf_index >= buf_size)
                break;
            if (buf_index >= next_avc)
                continue;
        }
        src_length = next_avc - buf_index;

        state = buf[buf_index];
        switch (state & 0x1f) {
        case NAL_SLICE:
        case NAL_IDR_SLICE:
            // Do not walk the whole buffer just to decode slice header
            if ((state & 0x1f) == NAL_IDR_SLICE || ((state >> 5) & 0x3) == 0) {
                /* IDR or disposable slice
                 * No need to decode many bytes because MMCOs shall not be present. */
                if (src_length > 60)
                    src_length = 60;
            } else {
                /* To decode up to MMCOs */
                if (src_length > 1000)
                    src_length = 1000;
            }
            break;
        }
        consumed = ff_h2645_extract_rbsp(buf + buf_index, src_length, &nal);
        if (consumed < 0)
            break;

        buf_index += consumed;

        ret = init_get_bits8(&nal.gb, nal.data, nal.size);
        if (ret < 0)
            goto fail;
        get_bits1(&nal.gb);
        nal.ref_idc = get_bits(&nal.gb, 2);
        nal.type    = get_bits(&nal.gb, 5);

        h->gb            = nal.gb;
        h->nal_ref_idc   = nal.ref_idc;
        h->nal_unit_type = nal.type;

        switch (h->nal_unit_type) {
        case NAL_SPS:
            ff_h264_decode_seq_parameter_set(&nal.gb, avctx, &p->ps, 0);
            break;
        case NAL_PPS:
            ff_h264_decode_picture_parameter_set(&nal.gb, avctx, &p->ps,
                                                 nal.size_bits);
            break;
        case NAL_SEI:
            {
                H264ParamSets ps = h->ps;
                h->ps = p->ps;
                ff_h264_decode_sei(h);
                h->ps = ps;
            }
            break;
        case NAL_IDR_SLICE:
            s->key_frame = 1;

            p->poc.prev_frame_num        = 0;
            p->poc.prev_frame_num_offset = 0;
            p->poc.prev_poc_msb          =
            p->poc.prev_poc_lsb          = 0;
        /* fall through */
        case NAL_SLICE:
            get_ue_golomb_long(&nal.gb);  // skip first_mb_in_slice
            slice_type   = get_ue_golomb_31(&nal.gb);
            s->pict_type = ff_h264_golomb_to_pict_type[slice_type % 5];
            if (h->sei_recovery_frame_cnt >= 0) {
                /* key frame, since recovery_frame_cnt is set */
                s->key_frame = 1;
            }
            pps_id = get_ue_golomb(&nal.gb);
            if (pps_id >= MAX_PPS_COUNT) {
                av_log(h->avctx, AV_LOG_ERROR,
                       "pps_id %u out of range\n", pps_id);
                goto fail;
            }
            if (!p->ps.pps_list[pps_id]) {
                av_log(h->avctx, AV_LOG_ERROR,
                       "non-existing PPS %u referenced\n", pps_id);
                goto fail;
            }
            p->ps.pps = (const PPS*)p->ps.pps_list[pps_id]->data;
            if (!p->ps.sps_list[p->ps.pps->sps_id]) {
                av_log(h->avctx, AV_LOG_ERROR,
                       "non-existing SPS %u referenced\n", p->ps.pps->sps_id);
                goto fail;
            }
            p->ps.sps = (SPS*)p->ps.sps_list[p->ps.pps->sps_id]->data;

            h->ps.sps = p->ps.sps;
            h->ps.pps = p->ps.pps;
            sps = p->ps.sps;

<<<<<<< HEAD
            // heuristic to detect non marked keyframes
            if (h->ps.sps->ref_frame_count <= 1 && h->ps.pps->ref_count[0] <= 1 && s->pict_type == AV_PICTURE_TYPE_I)
                s->key_frame = 1;

            h->frame_num = get_bits(&nal.gb, sps->log2_max_frame_num);
=======
            p->poc.frame_num = get_bits(&nal.gb, sps->log2_max_frame_num);
>>>>>>> c8dcff0c

            s->coded_width  = 16 * sps->mb_width;
            s->coded_height = 16 * sps->mb_height;
            s->width        = s->coded_width  - (sps->crop_right + sps->crop_left);
            s->height       = s->coded_height - (sps->crop_top   + sps->crop_bottom);
            if (s->width <= 0 || s->height <= 0) {
                s->width  = s->coded_width;
                s->height = s->coded_height;
            }

            switch (sps->bit_depth_luma) {
            case 9:
                if (CHROMA444(h))      s->format = AV_PIX_FMT_YUV444P9;
                else if (CHROMA422(h)) s->format = AV_PIX_FMT_YUV422P9;
                else                   s->format = AV_PIX_FMT_YUV420P9;
                break;
            case 10:
                if (CHROMA444(h))      s->format = AV_PIX_FMT_YUV444P10;
                else if (CHROMA422(h)) s->format = AV_PIX_FMT_YUV422P10;
                else                   s->format = AV_PIX_FMT_YUV420P10;
                break;
            case 8:
                if (CHROMA444(h))      s->format = AV_PIX_FMT_YUV444P;
                else if (CHROMA422(h)) s->format = AV_PIX_FMT_YUV422P;
                else                   s->format = AV_PIX_FMT_YUV420P;
                break;
            default:
                s->format = AV_PIX_FMT_NONE;
            }

            avctx->profile = ff_h264_get_profile(sps);
            avctx->level   = sps->level_idc;

            if (sps->frame_mbs_only_flag) {
                h->picture_structure = PICT_FRAME;
            } else {
                if (get_bits1(&nal.gb)) { // field_pic_flag
                    h->picture_structure = PICT_TOP_FIELD + get_bits1(&nal.gb); // bottom_field_flag
                } else {
                    h->picture_structure = PICT_FRAME;
                }
            }

            if (h->nal_unit_type == NAL_IDR_SLICE)
                get_ue_golomb_long(&nal.gb); /* idr_pic_id */
            if (sps->poc_type == 0) {
                p->poc.poc_lsb = get_bits(&nal.gb, sps->log2_max_poc_lsb);

                if (p->ps.pps->pic_order_present == 1 &&
                    h->picture_structure == PICT_FRAME)
                    p->poc.delta_poc_bottom = get_se_golomb(&nal.gb);
            }

            if (sps->poc_type == 1 &&
                !sps->delta_pic_order_always_zero_flag) {
                p->poc.delta_poc[0] = get_se_golomb(&nal.gb);

                if (p->ps.pps->pic_order_present == 1 &&
                    h->picture_structure == PICT_FRAME)
                    p->poc.delta_poc[1] = get_se_golomb(&nal.gb);
            }

            /* Decode POC of this picture.
             * The prev_ values needed for decoding POC of the next picture are not set here. */
            field_poc[0] = field_poc[1] = INT_MAX;
            ff_h264_init_poc(field_poc, &s->output_picture_number, sps,
                             &p->poc, h->picture_structure, nal.ref_idc);

            /* Continue parsing to check if MMCO_RESET is present.
             * FIXME: MMCO_RESET could appear in non-first slice.
             *        Maybe, we should parse all undisposable non-IDR slice of this
             *        picture until encountering MMCO_RESET in a slice of it. */
            if (h->nal_ref_idc && h->nal_unit_type != NAL_IDR_SLICE) {
                got_reset = scan_mmco_reset(s, &nal.gb);
                if (got_reset < 0)
                    goto fail;
            }

            /* Set up the prev_ values for decoding POC of the next picture. */
            p->poc.prev_frame_num        = got_reset ? 0 : p->poc.frame_num;
            p->poc.prev_frame_num_offset = got_reset ? 0 : p->poc.frame_num_offset;
            if (h->nal_ref_idc != 0) {
                if (!got_reset) {
                    p->poc.prev_poc_msb = p->poc.poc_msb;
                    p->poc.prev_poc_lsb = p->poc.poc_lsb;
                } else {
                    p->poc.prev_poc_msb = 0;
                    p->poc.prev_poc_lsb =
                        h->picture_structure == PICT_BOTTOM_FIELD ? 0 : field_poc[0];
                }
            }

            if (sps->pic_struct_present_flag) {
                switch (h->sei_pic_struct) {
                case SEI_PIC_STRUCT_TOP_FIELD:
                case SEI_PIC_STRUCT_BOTTOM_FIELD:
                    s->repeat_pict = 0;
                    break;
                case SEI_PIC_STRUCT_FRAME:
                case SEI_PIC_STRUCT_TOP_BOTTOM:
                case SEI_PIC_STRUCT_BOTTOM_TOP:
                    s->repeat_pict = 1;
                    break;
                case SEI_PIC_STRUCT_TOP_BOTTOM_TOP:
                case SEI_PIC_STRUCT_BOTTOM_TOP_BOTTOM:
                    s->repeat_pict = 2;
                    break;
                case SEI_PIC_STRUCT_FRAME_DOUBLING:
                    s->repeat_pict = 3;
                    break;
                case SEI_PIC_STRUCT_FRAME_TRIPLING:
                    s->repeat_pict = 5;
                    break;
                default:
                    s->repeat_pict = h->picture_structure == PICT_FRAME ? 1 : 0;
                    break;
                }
            } else {
                s->repeat_pict = h->picture_structure == PICT_FRAME ? 1 : 0;
            }

            if (h->picture_structure == PICT_FRAME) {
                s->picture_structure = AV_PICTURE_STRUCTURE_FRAME;
                if (sps->pic_struct_present_flag) {
                    switch (h->sei_pic_struct) {
                    case SEI_PIC_STRUCT_TOP_BOTTOM:
                    case SEI_PIC_STRUCT_TOP_BOTTOM_TOP:
                        s->field_order = AV_FIELD_TT;
                        break;
                    case SEI_PIC_STRUCT_BOTTOM_TOP:
                    case SEI_PIC_STRUCT_BOTTOM_TOP_BOTTOM:
                        s->field_order = AV_FIELD_BB;
                        break;
                    default:
                        s->field_order = AV_FIELD_PROGRESSIVE;
                        break;
                    }
                } else {
                    if (field_poc[0] < field_poc[1])
                        s->field_order = AV_FIELD_TT;
                    else if (field_poc[0] > field_poc[1])
                        s->field_order = AV_FIELD_BB;
                    else
                        s->field_order = AV_FIELD_PROGRESSIVE;
                }
            } else {
                if (h->picture_structure == PICT_TOP_FIELD)
                    s->picture_structure = AV_PICTURE_STRUCTURE_TOP_FIELD;
                else
                    s->picture_structure = AV_PICTURE_STRUCTURE_BOTTOM_FIELD;
                s->field_order = AV_FIELD_UNKNOWN;
            }

            av_freep(&nal.rbsp_buffer);
            return 0; /* no need to evaluate the rest */
        }
    }
    if (q264) {
        av_freep(&nal.rbsp_buffer);
        return 0;
    }
    /* didn't find a picture! */
    av_log(h->avctx, AV_LOG_ERROR, "missing picture in access unit with size %d\n", buf_size);
fail:
    av_freep(&nal.rbsp_buffer);
    return -1;
}

static int h264_parse(AVCodecParserContext *s,
                      AVCodecContext *avctx,
                      const uint8_t **poutbuf, int *poutbuf_size,
                      const uint8_t *buf, int buf_size)
{
    H264ParseContext *p = s->priv_data;
    H264Context      *h = &p->h;
    ParseContext *pc = &p->pc;
    int next;

    if (!p->got_first) {
        p->got_first = 1;
        if (avctx->extradata_size) {
            int i;

            h->avctx = avctx;
            // must be done like in decoder, otherwise opening the parser,
            // letting it create extradata and then closing and opening again
            // will cause has_b_frames to be always set.
            // Note that estimate_timings_from_pts does exactly this.
            if (!avctx->has_b_frames)
                h->low_delay = 1;
            ff_h264_decode_extradata(h, avctx->extradata, avctx->extradata_size);

            for (i = 0; i < FF_ARRAY_ELEMS(p->ps.sps_list); i++) {
                av_buffer_unref(&p->ps.sps_list[i]);
                if (h->ps.sps_list[i]) {
                    p->ps.sps_list[i] = av_buffer_ref(h->ps.sps_list[i]);
                    if (!p->ps.sps_list[i])
                        return AVERROR(ENOMEM);
                }
            }
            for (i = 0; i < FF_ARRAY_ELEMS(p->ps.pps_list); i++) {
                av_buffer_unref(&p->ps.pps_list[i]);
                if (h->ps.pps_list[i]) {
                    p->ps.pps_list[i] = av_buffer_ref(h->ps.pps_list[i]);
                    if (!p->ps.pps_list[i])
                        return AVERROR(ENOMEM);
                }
            }

            p->ps.sps = h->ps.sps;
        }
    }

    if (s->flags & PARSER_FLAG_COMPLETE_FRAMES) {
        next = buf_size;
    } else {
        next = h264_find_frame_end(p, buf, buf_size);

        if (ff_combine_frame(pc, next, &buf, &buf_size) < 0) {
            *poutbuf      = NULL;
            *poutbuf_size = 0;
            return buf_size;
        }

        if (next < 0 && next != END_NOT_FOUND) {
            av_assert1(pc->last_index + next >= 0);
            h264_find_frame_end(p, &pc->buffer[pc->last_index + next], -next); // update state
        }
    }

    parse_nal_units(s, avctx, buf, buf_size);

    if (avctx->framerate.num)
        avctx->time_base = av_inv_q(av_mul_q(avctx->framerate, (AVRational){avctx->ticks_per_frame, 1}));
    if (h->sei_cpb_removal_delay >= 0) {
        s->dts_sync_point    = h->sei_buffering_period_present;
        s->dts_ref_dts_delta = h->sei_cpb_removal_delay;
        s->pts_dts_delta     = h->sei_dpb_output_delay;
    } else {
        s->dts_sync_point    = INT_MIN;
        s->dts_ref_dts_delta = INT_MIN;
        s->pts_dts_delta     = INT_MIN;
    }

    if (s->flags & PARSER_FLAG_ONCE) {
        s->flags &= PARSER_FLAG_COMPLETE_FRAMES;
    }

    *poutbuf      = buf;
    *poutbuf_size = buf_size;
    return next;
}

static int h264_split(AVCodecContext *avctx,
                      const uint8_t *buf, int buf_size)
{
    uint32_t state = -1;
    int has_sps    = 0;
    int has_pps    = 0;
    const uint8_t *ptr = buf, *end = buf + buf_size;
    int nalu_type;

    while (ptr < end) {
        ptr = avpriv_find_start_code(ptr, end, &state);
        if ((state & 0xFFFFFF00) != 0x100)
            break;
        nalu_type = state & 0x1F;
        if (nalu_type == NAL_SPS) {
            has_sps = 1;
        } else if (nalu_type == NAL_PPS)
            has_pps = 1;
        /* else if (nalu_type == 0x01 ||
         *     nalu_type == 0x02 ||
         *     nalu_type == 0x05) {
         *  }
         */
        else if ((nalu_type != NAL_SEI || has_pps) &&
                  nalu_type != NAL_AUD && nalu_type != NAL_SPS_EXT &&
                  nalu_type != 0x0f) {
            if (has_sps) {
                while (ptr - 4 > buf && ptr[-5] == 0)
                    ptr--;
                return ptr - 4 - buf;
            }
        }
    }

    return 0;
}

static void h264_close(AVCodecParserContext *s)
{
    H264ParseContext *p = s->priv_data;
    H264Context      *h = &p->h;
    ParseContext *pc = &p->pc;
    int i;

    av_freep(&pc->buffer);
    ff_h264_free_context(h);

    for (i = 0; i < FF_ARRAY_ELEMS(p->ps.sps_list); i++)
        av_buffer_unref(&p->ps.sps_list[i]);

    for (i = 0; i < FF_ARRAY_ELEMS(p->ps.pps_list); i++)
        av_buffer_unref(&p->ps.pps_list[i]);
}

static av_cold int init(AVCodecParserContext *s)
{
    H264ParseContext *p = s->priv_data;
    H264Context      *h = &p->h;

    h->slice_ctx = av_mallocz(sizeof(*h->slice_ctx));
    if (!h->slice_ctx)
        return 0;
    h->nb_slice_ctx = 1;

    h->slice_context_count = 1;
    ff_h264dsp_init(&p->h264dsp, 8, 1);
    return 0;
}

AVCodecParser ff_h264_parser = {
    .codec_ids      = { AV_CODEC_ID_H264 },
    .priv_data_size = sizeof(H264ParseContext),
    .parser_init    = init,
    .parser_parse   = h264_parse,
    .parser_close   = h264_close,
    .split          = h264_split,
};<|MERGE_RESOLUTION|>--- conflicted
+++ resolved
@@ -364,15 +364,11 @@
             h->ps.pps = p->ps.pps;
             sps = p->ps.sps;
 
-<<<<<<< HEAD
             // heuristic to detect non marked keyframes
             if (h->ps.sps->ref_frame_count <= 1 && h->ps.pps->ref_count[0] <= 1 && s->pict_type == AV_PICTURE_TYPE_I)
                 s->key_frame = 1;
 
-            h->frame_num = get_bits(&nal.gb, sps->log2_max_frame_num);
-=======
             p->poc.frame_num = get_bits(&nal.gb, sps->log2_max_frame_num);
->>>>>>> c8dcff0c
 
             s->coded_width  = 16 * sps->mb_width;
             s->coded_height = 16 * sps->mb_height;
