/*
 * ITU H263 bitstream decoder
 * Copyright (c) 2000,2001 Fabrice Bellard
 * H263+ support.
 * Copyright (c) 2001 Juan J. Sierralta P
 * Copyright (c) 2002-2004 Michael Niedermayer <michaelni@gmx.at>
 *
 * This file is part of FFmpeg.
 *
 * FFmpeg is free software; you can redistribute it and/or
 * modify it under the terms of the GNU Lesser General Public
 * License as published by the Free Software Foundation; either
 * version 2.1 of the License, or (at your option) any later version.
 *
 * FFmpeg is distributed in the hope that it will be useful,
 * but WITHOUT ANY WARRANTY; without even the implied warranty of
 * MERCHANTABILITY or FITNESS FOR A PARTICULAR PURPOSE.  See the GNU
 * Lesser General Public License for more details.
 *
 * You should have received a copy of the GNU Lesser General Public
 * License along with FFmpeg; if not, write to the Free Software
 * Foundation, Inc., 51 Franklin Street, Fifth Floor, Boston, MA 02110-1301 USA
 */

/**
 * @file
 * h263 decoder.
 */

#define UNCHECKED_BITSTREAM_READER 1
#include <limits.h>

#include "libavutil/attributes.h"
#include "libavutil/internal.h"
#include "libavutil/mathematics.h"
#include "avcodec.h"
#include "mpegvideo.h"
#include "h263.h"
#include "internal.h"
#include "mathops.h"
#include "mpegutils.h"
#include "unary.h"
#include "flv.h"
#include "mpeg4video.h"

// The defines below define the number of bits that are read at once for
// reading vlc values. Changing these may improve speed and data cache needs
// be aware though that decreasing them may need the number of stages that is
// passed to get_vlc* to be increased.
#define MV_VLC_BITS 9
#define H263_MBTYPE_B_VLC_BITS 6
#define CBPC_B_VLC_BITS 3

static const int h263_mb_type_b_map[15]= {
    MB_TYPE_DIRECT2 | MB_TYPE_L0L1,
    MB_TYPE_DIRECT2 | MB_TYPE_L0L1 | MB_TYPE_CBP,
    MB_TYPE_DIRECT2 | MB_TYPE_L0L1 | MB_TYPE_CBP | MB_TYPE_QUANT,
                      MB_TYPE_L0                                 | MB_TYPE_16x16,
                      MB_TYPE_L0   | MB_TYPE_CBP                 | MB_TYPE_16x16,
                      MB_TYPE_L0   | MB_TYPE_CBP | MB_TYPE_QUANT | MB_TYPE_16x16,
                      MB_TYPE_L1                                 | MB_TYPE_16x16,
                      MB_TYPE_L1   | MB_TYPE_CBP                 | MB_TYPE_16x16,
                      MB_TYPE_L1   | MB_TYPE_CBP | MB_TYPE_QUANT | MB_TYPE_16x16,
                      MB_TYPE_L0L1                               | MB_TYPE_16x16,
                      MB_TYPE_L0L1 | MB_TYPE_CBP                 | MB_TYPE_16x16,
                      MB_TYPE_L0L1 | MB_TYPE_CBP | MB_TYPE_QUANT | MB_TYPE_16x16,
    0, //stuffing
    MB_TYPE_INTRA4x4                | MB_TYPE_CBP,
    MB_TYPE_INTRA4x4                | MB_TYPE_CBP | MB_TYPE_QUANT,
};

void ff_h263_show_pict_info(MpegEncContext *s){
    if(s->avctx->debug&FF_DEBUG_PICT_INFO){
    av_log(s->avctx, AV_LOG_DEBUG, "qp:%d %c size:%d rnd:%d%s%s%s%s%s%s%s%s%s %d/%d\n",
         s->qscale, av_get_picture_type_char(s->pict_type),
         s->gb.size_in_bits, 1-s->no_rounding,
         s->obmc ? " AP" : "",
         s->umvplus ? " UMV" : "",
         s->h263_long_vectors ? " LONG" : "",
         s->h263_plus ? " +" : "",
         s->h263_aic ? " AIC" : "",
         s->alt_inter_vlc ? " AIV" : "",
         s->modified_quant ? " MQ" : "",
         s->loop_filter ? " LOOP" : "",
         s->h263_slice_structured ? " SS" : "",
         s->avctx->framerate.num, s->avctx->framerate.den
    );
    }
}

/***********************************************/
/* decoding */

VLC ff_h263_intra_MCBPC_vlc;
VLC ff_h263_inter_MCBPC_vlc;
VLC ff_h263_cbpy_vlc;
static VLC mv_vlc;
static VLC h263_mbtype_b_vlc;
static VLC cbpc_b_vlc;

/* init vlcs */

/* XXX: find a better solution to handle static init */
av_cold void ff_h263_decode_init_vlc(void)
{
    static volatile int done = 0;

    if (!done) {
        INIT_VLC_STATIC(&ff_h263_intra_MCBPC_vlc, INTRA_MCBPC_VLC_BITS, 9,
                 ff_h263_intra_MCBPC_bits, 1, 1,
                 ff_h263_intra_MCBPC_code, 1, 1, 72);
        INIT_VLC_STATIC(&ff_h263_inter_MCBPC_vlc, INTER_MCBPC_VLC_BITS, 28,
                 ff_h263_inter_MCBPC_bits, 1, 1,
                 ff_h263_inter_MCBPC_code, 1, 1, 198);
        INIT_VLC_STATIC(&ff_h263_cbpy_vlc, CBPY_VLC_BITS, 16,
                 &ff_h263_cbpy_tab[0][1], 2, 1,
                 &ff_h263_cbpy_tab[0][0], 2, 1, 64);
        INIT_VLC_STATIC(&mv_vlc, MV_VLC_BITS, 33,
                 &ff_mvtab[0][1], 2, 1,
                 &ff_mvtab[0][0], 2, 1, 538);
        ff_init_rl(&ff_h263_rl_inter, ff_h263_static_rl_table_store[0]);
        ff_init_rl(&ff_rl_intra_aic, ff_h263_static_rl_table_store[1]);
        INIT_VLC_RL(ff_h263_rl_inter, 554);
        INIT_VLC_RL(ff_rl_intra_aic, 554);
        INIT_VLC_STATIC(&h263_mbtype_b_vlc, H263_MBTYPE_B_VLC_BITS, 15,
                 &ff_h263_mbtype_b_tab[0][1], 2, 1,
                 &ff_h263_mbtype_b_tab[0][0], 2, 1, 80);
        INIT_VLC_STATIC(&cbpc_b_vlc, CBPC_B_VLC_BITS, 4,
                 &ff_cbpc_b_tab[0][1], 2, 1,
                 &ff_cbpc_b_tab[0][0], 2, 1, 8);
        done = 1;
    }
}

int ff_h263_decode_mba(MpegEncContext *s)
{
    int i, mb_pos;

    for(i=0; i<6; i++){
        if(s->mb_num-1 <= ff_mba_max[i]) break;
    }
    mb_pos= get_bits(&s->gb, ff_mba_length[i]);
    s->mb_x= mb_pos % s->mb_width;
    s->mb_y= mb_pos / s->mb_width;

    return mb_pos;
}

/**
 * Decode the group of blocks header or slice header.
 * @return <0 if an error occurred
 */
static int h263_decode_gob_header(MpegEncContext *s)
{
    unsigned int val, gob_number;
    int left;

    /* Check for GOB Start Code */
    val = show_bits(&s->gb, 16);
    if(val)
        return -1;

        /* We have a GBSC probably with GSTUFF */
    skip_bits(&s->gb, 16); /* Drop the zeros */
    left= get_bits_left(&s->gb);
    //MN: we must check the bits left or we might end in a infinite loop (or segfault)
    for(;left>13; left--){
        if(get_bits1(&s->gb)) break; /* Seek the '1' bit */
    }
    if(left<=13)
        return -1;

    if(s->h263_slice_structured){
        if(check_marker(&s->gb, "before MBA")==0)
            return -1;

        ff_h263_decode_mba(s);

        if(s->mb_num > 1583)
            if(check_marker(&s->gb, "after MBA")==0)
                return -1;

        s->qscale = get_bits(&s->gb, 5); /* SQUANT */
        if(check_marker(&s->gb, "after SQUANT")==0)
            return -1;
        skip_bits(&s->gb, 2); /* GFID */
    }else{
        gob_number = get_bits(&s->gb, 5); /* GN */
        s->mb_x= 0;
        s->mb_y= s->gob_index* gob_number;
        skip_bits(&s->gb, 2); /* GFID */
        s->qscale = get_bits(&s->gb, 5); /* GQUANT */
    }

    if(s->mb_y >= s->mb_height)
        return -1;

    if(s->qscale==0)
        return -1;

    return 0;
}

/**
 * Decode the group of blocks / video packet header.
 * @return bit position of the resync_marker, or <0 if none was found
 */
int ff_h263_resync(MpegEncContext *s){
    int left, pos, ret;

    if(s->codec_id==AV_CODEC_ID_MPEG4){
        skip_bits1(&s->gb);
        align_get_bits(&s->gb);
    }

    if(show_bits(&s->gb, 16)==0){
        pos= get_bits_count(&s->gb);
        if(CONFIG_MPEG4_DECODER && s->codec_id==AV_CODEC_ID_MPEG4)
            ret= ff_mpeg4_decode_video_packet_header(s->avctx->priv_data);
        else
            ret= h263_decode_gob_header(s);
        if(ret>=0)
            return pos;
    }
    //OK, it's not where it is supposed to be ...
    s->gb= s->last_resync_gb;
    align_get_bits(&s->gb);
    left= get_bits_left(&s->gb);

    for(;left>16+1+5+5; left-=8){
        if(show_bits(&s->gb, 16)==0){
            GetBitContext bak= s->gb;

            pos= get_bits_count(&s->gb);
            if(CONFIG_MPEG4_DECODER && s->codec_id==AV_CODEC_ID_MPEG4)
                ret= ff_mpeg4_decode_video_packet_header(s->avctx->priv_data);
            else
                ret= h263_decode_gob_header(s);
            if(ret>=0)
                return pos;

            s->gb= bak;
        }
        skip_bits(&s->gb, 8);
    }

    return -1;
}

int ff_h263_decode_motion(MpegEncContext * s, int pred, int f_code)
{
    int code, val, sign, shift;
    code = get_vlc2(&s->gb, mv_vlc.table, MV_VLC_BITS, 2);

    if (code == 0)
        return pred;
    if (code < 0)
        return 0xffff;

    sign = get_bits1(&s->gb);
    shift = f_code - 1;
    val = code;
    if (shift) {
        val = (val - 1) << shift;
        val |= get_bits(&s->gb, shift);
        val++;
    }
    if (sign)
        val = -val;
    val += pred;

    /* modulo decoding */
    if (!s->h263_long_vectors) {
        val = sign_extend(val, 5 + f_code);
    } else {
        /* horrible h263 long vector mode */
        if (pred < -31 && val < -63)
            val += 64;
        if (pred > 32 && val > 63)
            val -= 64;

    }
    return val;
}


/* Decode RVLC of H.263+ UMV */
static int h263p_decode_umotion(MpegEncContext * s, int pred)
{
   int code = 0, sign;

   if (get_bits1(&s->gb)) /* Motion difference = 0 */
      return pred;

   code = 2 + get_bits1(&s->gb);

   while (get_bits1(&s->gb))
   {
      code <<= 1;
      code += get_bits1(&s->gb);
   }
   sign = code & 1;
   code >>= 1;

   code = (sign) ? (pred - code) : (pred + code);
   ff_tlog(s->avctx,"H.263+ UMV Motion = %d\n", code);
   return code;

}

/**
 * read the next MVs for OBMC. yes this is a ugly hack, feel free to send a patch :)
 */
static void preview_obmc(MpegEncContext *s){
    GetBitContext gb= s->gb;

    int cbpc, i, pred_x, pred_y, mx, my;
    int16_t *mot_val;
    const int xy= s->mb_x + 1 + s->mb_y * s->mb_stride;
    const int stride= s->b8_stride*2;

    for(i=0; i<4; i++)
        s->block_index[i]+= 2;
    for(i=4; i<6; i++)
        s->block_index[i]+= 1;
    s->mb_x++;

    av_assert2(s->pict_type == AV_PICTURE_TYPE_P);

    do{
        if (get_bits1(&s->gb)) {
            /* skip mb */
            mot_val = s->current_picture.motion_val[0][s->block_index[0]];
            mot_val[0       ]= mot_val[2       ]=
            mot_val[0+stride]= mot_val[2+stride]= 0;
            mot_val[1       ]= mot_val[3       ]=
            mot_val[1+stride]= mot_val[3+stride]= 0;

            s->current_picture.mb_type[xy] = MB_TYPE_SKIP | MB_TYPE_16x16 | MB_TYPE_L0;
            goto end;
        }
        cbpc = get_vlc2(&s->gb, ff_h263_inter_MCBPC_vlc.table, INTER_MCBPC_VLC_BITS, 2);
    }while(cbpc == 20);

    if(cbpc & 4){
        s->current_picture.mb_type[xy] = MB_TYPE_INTRA;
    }else{
        get_vlc2(&s->gb, ff_h263_cbpy_vlc.table, CBPY_VLC_BITS, 1);
        if (cbpc & 8) {
            if(s->modified_quant){
                if(get_bits1(&s->gb)) skip_bits(&s->gb, 1);
                else                  skip_bits(&s->gb, 5);
            }else
                skip_bits(&s->gb, 2);
        }

        if ((cbpc & 16) == 0) {
                s->current_picture.mb_type[xy] = MB_TYPE_16x16 | MB_TYPE_L0;
                /* 16x16 motion prediction */
                mot_val= ff_h263_pred_motion(s, 0, 0, &pred_x, &pred_y);
                if (s->umvplus)
                   mx = h263p_decode_umotion(s, pred_x);
                else
                   mx = ff_h263_decode_motion(s, pred_x, 1);

                if (s->umvplus)
                   my = h263p_decode_umotion(s, pred_y);
                else
                   my = ff_h263_decode_motion(s, pred_y, 1);

                mot_val[0       ]= mot_val[2       ]=
                mot_val[0+stride]= mot_val[2+stride]= mx;
                mot_val[1       ]= mot_val[3       ]=
                mot_val[1+stride]= mot_val[3+stride]= my;
        } else {
            s->current_picture.mb_type[xy] = MB_TYPE_8x8 | MB_TYPE_L0;
            for(i=0;i<4;i++) {
                mot_val = ff_h263_pred_motion(s, i, 0, &pred_x, &pred_y);
                if (s->umvplus)
                  mx = h263p_decode_umotion(s, pred_x);
                else
                  mx = ff_h263_decode_motion(s, pred_x, 1);

                if (s->umvplus)
                  my = h263p_decode_umotion(s, pred_y);
                else
                  my = ff_h263_decode_motion(s, pred_y, 1);
                if (s->umvplus && (mx - pred_x) == 1 && (my - pred_y) == 1)
                  skip_bits1(&s->gb); /* Bit stuffing to prevent PSC */
                mot_val[0] = mx;
                mot_val[1] = my;
            }
        }
    }
end:

    for(i=0; i<4; i++)
        s->block_index[i]-= 2;
    for(i=4; i<6; i++)
        s->block_index[i]-= 1;
    s->mb_x--;

    s->gb= gb;
}

static void h263_decode_dquant(MpegEncContext *s){
    static const int8_t quant_tab[4] = { -1, -2, 1, 2 };

    if(s->modified_quant){
        if(get_bits1(&s->gb))
            s->qscale= ff_modified_quant_tab[get_bits1(&s->gb)][ s->qscale ];
        else
            s->qscale= get_bits(&s->gb, 5);
    }else
        s->qscale += quant_tab[get_bits(&s->gb, 2)];
    ff_set_qscale(s, s->qscale);
}

static int h263_decode_block(MpegEncContext * s, int16_t * block,
                             int n, int coded)
{
    int level, i, j, run;
    RLTable *rl = &ff_h263_rl_inter;
    const uint8_t *scan_table;
    GetBitContext gb= s->gb;

    scan_table = s->intra_scantable.permutated;
    if (s->h263_aic && s->mb_intra) {
        rl = &ff_rl_intra_aic;
        i = 0;
        if (s->ac_pred) {
            if (s->h263_aic_dir)
                scan_table = s->intra_v_scantable.permutated; /* left */
            else
                scan_table = s->intra_h_scantable.permutated; /* top */
        }
    } else if (s->mb_intra) {
        /* DC coef */
        if (CONFIG_RV10_DECODER && s->codec_id == AV_CODEC_ID_RV10) {
          if (s->rv10_version == 3 && s->pict_type == AV_PICTURE_TYPE_I) {
            int component, diff;
            component = (n <= 3 ? 0 : n - 4 + 1);
            level = s->last_dc[component];
            if (s->rv10_first_dc_coded[component]) {
                diff = ff_rv_decode_dc(s, n);
                if (diff == 0xffff)
                    return -1;
                level += diff;
                level = level & 0xff; /* handle wrap round */
                s->last_dc[component] = level;
            } else {
                s->rv10_first_dc_coded[component] = 1;
            }
          } else {
                level = get_bits(&s->gb, 8);
                if (level == 255)
                    level = 128;
          }
        }else{
            level = get_bits(&s->gb, 8);
            if((level&0x7F) == 0){
                av_log(s->avctx, AV_LOG_ERROR, "illegal dc %d at %d %d\n", level, s->mb_x, s->mb_y);
<<<<<<< HEAD
                if(s->err_recognition & (AV_EF_BITSTREAM|AV_EF_COMPLIANT))
=======
                if (s->avctx->err_recognition & AV_EF_BITSTREAM)
>>>>>>> 9c1db92a
                    return -1;
            }
            if (level == 255)
                level = 128;
        }
        block[0] = level;
        i = 1;
    } else {
        i = 0;
    }
    if (!coded) {
        if (s->mb_intra && s->h263_aic)
            goto not_coded;
        s->block_last_index[n] = i - 1;
        return 0;
    }
retry:
    {
    OPEN_READER(re, &s->gb);
    i--; // offset by -1 to allow direct indexing of scan_table
    for(;;) {
        UPDATE_CACHE(re, &s->gb);
        GET_RL_VLC(level, run, re, &s->gb, rl->rl_vlc[0], TEX_VLC_BITS, 2, 0);
        if (run == 66) {
            if (level){
                CLOSE_READER(re, &s->gb);
                av_log(s->avctx, AV_LOG_ERROR, "illegal ac vlc code at %dx%d\n", s->mb_x, s->mb_y);
                return -1;
            }
            /* escape */
            if (CONFIG_FLV_DECODER && s->h263_flv > 1) {
                int is11 = SHOW_UBITS(re, &s->gb, 1);
                SKIP_CACHE(re, &s->gb, 1);
                run = SHOW_UBITS(re, &s->gb, 7) + 1;
                if (is11) {
                    SKIP_COUNTER(re, &s->gb, 1 + 7);
                    UPDATE_CACHE(re, &s->gb);
                    level = SHOW_SBITS(re, &s->gb, 11);
                    SKIP_COUNTER(re, &s->gb, 11);
                } else {
                    SKIP_CACHE(re, &s->gb, 7);
                    level = SHOW_SBITS(re, &s->gb, 7);
                    SKIP_COUNTER(re, &s->gb, 1 + 7 + 7);
                }
            } else {
                run = SHOW_UBITS(re, &s->gb, 7) + 1;
                SKIP_CACHE(re, &s->gb, 7);
                level = (int8_t)SHOW_UBITS(re, &s->gb, 8);
                SKIP_COUNTER(re, &s->gb, 7 + 8);
                if(level == -128){
                    UPDATE_CACHE(re, &s->gb);
                    if (s->codec_id == AV_CODEC_ID_RV10) {
                        /* XXX: should patch encoder too */
                        level = SHOW_SBITS(re, &s->gb, 12);
                        SKIP_COUNTER(re, &s->gb, 12);
                    }else{
                        level = SHOW_UBITS(re, &s->gb, 5);
                        SKIP_CACHE(re, &s->gb, 5);
                        level |= SHOW_SBITS(re, &s->gb, 6)<<5;
                        SKIP_COUNTER(re, &s->gb, 5 + 6);
                    }
                }
            }
        } else {
            if (SHOW_UBITS(re, &s->gb, 1))
                level = -level;
            SKIP_COUNTER(re, &s->gb, 1);
        }
        i += run;
        if (i >= 64){
            CLOSE_READER(re, &s->gb);
            // redo update without last flag, revert -1 offset
            i = i - run + ((run-1)&63) + 1;
            if (i < 64) {
                // only last marker, no overrun
                block[scan_table[i]] = level;
                break;
            }
            if(s->alt_inter_vlc && rl == &ff_h263_rl_inter && !s->mb_intra){
                //Looks like a hack but no, it's the way it is supposed to work ...
                rl = &ff_rl_intra_aic;
                i = 0;
                s->gb= gb;
                s->bdsp.clear_block(block);
                goto retry;
            }
            av_log(s->avctx, AV_LOG_ERROR, "run overflow at %dx%d i:%d\n", s->mb_x, s->mb_y, s->mb_intra);
            return -1;
        }
        j = scan_table[i];
        block[j] = level;
    }
    }
not_coded:
    if (s->mb_intra && s->h263_aic) {
        ff_h263_pred_acdc(s, block, n);
        i = 63;
    }
    s->block_last_index[n] = i;
    return 0;
}

static int h263_skip_b_part(MpegEncContext *s, int cbp)
{
    LOCAL_ALIGNED_16(int16_t, dblock, [64]);
    int i, mbi;
    int bli[6];

    /* we have to set s->mb_intra to zero to decode B-part of PB-frame correctly
     * but real value should be restored in order to be used later (in OBMC condition)
     */
    mbi = s->mb_intra;
    memcpy(bli, s->block_last_index, sizeof(bli));
    s->mb_intra = 0;
    for (i = 0; i < 6; i++) {
        if (h263_decode_block(s, dblock, i, cbp&32) < 0)
            return -1;
        cbp+=cbp;
    }
    s->mb_intra = mbi;
    memcpy(s->block_last_index, bli, sizeof(bli));
    return 0;
}

static int h263_get_modb(GetBitContext *gb, int pb_frame, int *cbpb)
{
    int c, mv = 1;

    if (pb_frame < 3) { // h.263 Annex G and i263 PB-frame
        c = get_bits1(gb);
        if (pb_frame == 2 && c)
            mv = !get_bits1(gb);
    } else { // h.263 Annex M improved PB-frame
        mv = get_unary(gb, 0, 4) + 1;
        c = mv & 1;
        mv = !!(mv & 2);
    }
    if(c)
        *cbpb = get_bits(gb, 6);
    return mv;
}

int ff_h263_decode_mb(MpegEncContext *s,
                      int16_t block[6][64])
{
    int cbpc, cbpy, i, cbp, pred_x, pred_y, mx, my, dquant;
    int16_t *mot_val;
    const int xy= s->mb_x + s->mb_y * s->mb_stride;
    int cbpb = 0, pb_mv_count = 0;

    av_assert2(!s->h263_pred);

    if (s->pict_type == AV_PICTURE_TYPE_P) {
        do{
            if (get_bits1(&s->gb)) {
                /* skip mb */
                s->mb_intra = 0;
                for(i=0;i<6;i++)
                    s->block_last_index[i] = -1;
                s->mv_dir = MV_DIR_FORWARD;
                s->mv_type = MV_TYPE_16X16;
                s->current_picture.mb_type[xy] = MB_TYPE_SKIP | MB_TYPE_16x16 | MB_TYPE_L0;
                s->mv[0][0][0] = 0;
                s->mv[0][0][1] = 0;
                s->mb_skipped = !(s->obmc | s->loop_filter);
                goto end;
            }
            cbpc = get_vlc2(&s->gb, ff_h263_inter_MCBPC_vlc.table, INTER_MCBPC_VLC_BITS, 2);
            if (cbpc < 0){
                av_log(s->avctx, AV_LOG_ERROR, "cbpc damaged at %d %d\n", s->mb_x, s->mb_y);
                return -1;
            }
        }while(cbpc == 20);

        s->bdsp.clear_blocks(s->block[0]);

        dquant = cbpc & 8;
        s->mb_intra = ((cbpc & 4) != 0);
        if (s->mb_intra) goto intra;

        if(s->pb_frame && get_bits1(&s->gb))
            pb_mv_count = h263_get_modb(&s->gb, s->pb_frame, &cbpb);
        cbpy = get_vlc2(&s->gb, ff_h263_cbpy_vlc.table, CBPY_VLC_BITS, 1);

        if(s->alt_inter_vlc==0 || (cbpc & 3)!=3)
            cbpy ^= 0xF;

        cbp = (cbpc & 3) | (cbpy << 2);
        if (dquant) {
            h263_decode_dquant(s);
        }

        s->mv_dir = MV_DIR_FORWARD;
        if ((cbpc & 16) == 0) {
            s->current_picture.mb_type[xy] = MB_TYPE_16x16 | MB_TYPE_L0;
            /* 16x16 motion prediction */
            s->mv_type = MV_TYPE_16X16;
            ff_h263_pred_motion(s, 0, 0, &pred_x, &pred_y);
            if (s->umvplus)
               mx = h263p_decode_umotion(s, pred_x);
            else
               mx = ff_h263_decode_motion(s, pred_x, 1);

            if (mx >= 0xffff)
                return -1;

            if (s->umvplus)
               my = h263p_decode_umotion(s, pred_y);
            else
               my = ff_h263_decode_motion(s, pred_y, 1);

            if (my >= 0xffff)
                return -1;
            s->mv[0][0][0] = mx;
            s->mv[0][0][1] = my;

            if (s->umvplus && (mx - pred_x) == 1 && (my - pred_y) == 1)
               skip_bits1(&s->gb); /* Bit stuffing to prevent PSC */
        } else {
            s->current_picture.mb_type[xy] = MB_TYPE_8x8 | MB_TYPE_L0;
            s->mv_type = MV_TYPE_8X8;
            for(i=0;i<4;i++) {
                mot_val = ff_h263_pred_motion(s, i, 0, &pred_x, &pred_y);
                if (s->umvplus)
                  mx = h263p_decode_umotion(s, pred_x);
                else
                  mx = ff_h263_decode_motion(s, pred_x, 1);
                if (mx >= 0xffff)
                    return -1;

                if (s->umvplus)
                  my = h263p_decode_umotion(s, pred_y);
                else
                  my = ff_h263_decode_motion(s, pred_y, 1);
                if (my >= 0xffff)
                    return -1;
                s->mv[0][i][0] = mx;
                s->mv[0][i][1] = my;
                if (s->umvplus && (mx - pred_x) == 1 && (my - pred_y) == 1)
                  skip_bits1(&s->gb); /* Bit stuffing to prevent PSC */
                mot_val[0] = mx;
                mot_val[1] = my;
            }
        }
    } else if(s->pict_type==AV_PICTURE_TYPE_B) {
        int mb_type;
        const int stride= s->b8_stride;
        int16_t *mot_val0 = s->current_picture.motion_val[0][2 * (s->mb_x + s->mb_y * stride)];
        int16_t *mot_val1 = s->current_picture.motion_val[1][2 * (s->mb_x + s->mb_y * stride)];
//        const int mv_xy= s->mb_x + 1 + s->mb_y * s->mb_stride;

        //FIXME ugly
        mot_val0[0       ]= mot_val0[2       ]= mot_val0[0+2*stride]= mot_val0[2+2*stride]=
        mot_val0[1       ]= mot_val0[3       ]= mot_val0[1+2*stride]= mot_val0[3+2*stride]=
        mot_val1[0       ]= mot_val1[2       ]= mot_val1[0+2*stride]= mot_val1[2+2*stride]=
        mot_val1[1       ]= mot_val1[3       ]= mot_val1[1+2*stride]= mot_val1[3+2*stride]= 0;

        do{
            mb_type= get_vlc2(&s->gb, h263_mbtype_b_vlc.table, H263_MBTYPE_B_VLC_BITS, 2);
            if (mb_type < 0){
                av_log(s->avctx, AV_LOG_ERROR, "b mb_type damaged at %d %d\n", s->mb_x, s->mb_y);
                return -1;
            }

            mb_type= h263_mb_type_b_map[ mb_type ];
        }while(!mb_type);

        s->mb_intra = IS_INTRA(mb_type);
        if(HAS_CBP(mb_type)){
            s->bdsp.clear_blocks(s->block[0]);
            cbpc = get_vlc2(&s->gb, cbpc_b_vlc.table, CBPC_B_VLC_BITS, 1);
            if(s->mb_intra){
                dquant = IS_QUANT(mb_type);
                goto intra;
            }

            cbpy = get_vlc2(&s->gb, ff_h263_cbpy_vlc.table, CBPY_VLC_BITS, 1);

            if (cbpy < 0){
                av_log(s->avctx, AV_LOG_ERROR, "b cbpy damaged at %d %d\n", s->mb_x, s->mb_y);
                return -1;
            }

            if(s->alt_inter_vlc==0 || (cbpc & 3)!=3)
                cbpy ^= 0xF;

            cbp = (cbpc & 3) | (cbpy << 2);
        }else
            cbp=0;

        av_assert2(!s->mb_intra);

        if(IS_QUANT(mb_type)){
            h263_decode_dquant(s);
        }

        if(IS_DIRECT(mb_type)){
            s->mv_dir = MV_DIR_FORWARD | MV_DIR_BACKWARD | MV_DIRECT;
            mb_type |= ff_mpeg4_set_direct_mv(s, 0, 0);
        }else{
            s->mv_dir = 0;
            s->mv_type= MV_TYPE_16X16;
//FIXME UMV

            if(USES_LIST(mb_type, 0)){
                int16_t *mot_val= ff_h263_pred_motion(s, 0, 0, &mx, &my);
                s->mv_dir = MV_DIR_FORWARD;

                mx = ff_h263_decode_motion(s, mx, 1);
                my = ff_h263_decode_motion(s, my, 1);

                s->mv[0][0][0] = mx;
                s->mv[0][0][1] = my;
                mot_val[0       ]= mot_val[2       ]= mot_val[0+2*stride]= mot_val[2+2*stride]= mx;
                mot_val[1       ]= mot_val[3       ]= mot_val[1+2*stride]= mot_val[3+2*stride]= my;
            }

            if(USES_LIST(mb_type, 1)){
                int16_t *mot_val= ff_h263_pred_motion(s, 0, 1, &mx, &my);
                s->mv_dir |= MV_DIR_BACKWARD;

                mx = ff_h263_decode_motion(s, mx, 1);
                my = ff_h263_decode_motion(s, my, 1);

                s->mv[1][0][0] = mx;
                s->mv[1][0][1] = my;
                mot_val[0       ]= mot_val[2       ]= mot_val[0+2*stride]= mot_val[2+2*stride]= mx;
                mot_val[1       ]= mot_val[3       ]= mot_val[1+2*stride]= mot_val[3+2*stride]= my;
            }
        }

        s->current_picture.mb_type[xy] = mb_type;
    } else { /* I-Frame */
        do{
            cbpc = get_vlc2(&s->gb, ff_h263_intra_MCBPC_vlc.table, INTRA_MCBPC_VLC_BITS, 2);
            if (cbpc < 0){
                av_log(s->avctx, AV_LOG_ERROR, "I cbpc damaged at %d %d\n", s->mb_x, s->mb_y);
                return -1;
            }
        }while(cbpc == 8);

        s->bdsp.clear_blocks(s->block[0]);

        dquant = cbpc & 4;
        s->mb_intra = 1;
intra:
        s->current_picture.mb_type[xy] = MB_TYPE_INTRA;
        if (s->h263_aic) {
            s->ac_pred = get_bits1(&s->gb);
            if(s->ac_pred){
                s->current_picture.mb_type[xy] = MB_TYPE_INTRA | MB_TYPE_ACPRED;

                s->h263_aic_dir = get_bits1(&s->gb);
            }
        }else
            s->ac_pred = 0;

        if(s->pb_frame && get_bits1(&s->gb))
            pb_mv_count = h263_get_modb(&s->gb, s->pb_frame, &cbpb);
        cbpy = get_vlc2(&s->gb, ff_h263_cbpy_vlc.table, CBPY_VLC_BITS, 1);
        if(cbpy<0){
            av_log(s->avctx, AV_LOG_ERROR, "I cbpy damaged at %d %d\n", s->mb_x, s->mb_y);
            return -1;
        }
        cbp = (cbpc & 3) | (cbpy << 2);
        if (dquant) {
            h263_decode_dquant(s);
        }

        pb_mv_count += !!s->pb_frame;
    }

    while(pb_mv_count--){
        ff_h263_decode_motion(s, 0, 1);
        ff_h263_decode_motion(s, 0, 1);
    }

    /* decode each block */
    for (i = 0; i < 6; i++) {
        if (h263_decode_block(s, block[i], i, cbp&32) < 0)
            return -1;
        cbp+=cbp;
    }

    if(s->pb_frame && h263_skip_b_part(s, cbpb) < 0)
        return -1;
    if(s->obmc && !s->mb_intra){
        if(s->pict_type == AV_PICTURE_TYPE_P && s->mb_x+1<s->mb_width && s->mb_num_left != 1)
            preview_obmc(s);
    }
end:

        /* per-MB end of slice check */
    {
        int v= show_bits(&s->gb, 16);

        if (get_bits_left(&s->gb) < 16) {
            v >>= 16 - get_bits_left(&s->gb);
        }

        if(v==0)
            return SLICE_END;
    }

    return SLICE_OK;
}

/* most is hardcoded. should extend to handle all h263 streams */
int ff_h263_decode_picture_header(MpegEncContext *s)
{
    int format, width, height, i;
    uint32_t startcode;

    align_get_bits(&s->gb);

    if (show_bits(&s->gb, 2) == 2 && s->avctx->frame_number == 0) {
         av_log(s->avctx, AV_LOG_WARNING, "Header looks like RTP instead of H.263\n");
    }

    startcode= get_bits(&s->gb, 22-8);

    for(i= get_bits_left(&s->gb); i>24; i-=8) {
        startcode = ((startcode << 8) | get_bits(&s->gb, 8)) & 0x003FFFFF;

        if(startcode == 0x20)
            break;
    }

    if (startcode != 0x20) {
        av_log(s->avctx, AV_LOG_ERROR, "Bad picture start code\n");
        return -1;
    }
    /* temporal reference */
    i = get_bits(&s->gb, 8); /* picture timestamp */
    if( (s->picture_number&~0xFF)+i < s->picture_number)
        i+= 256;
    s->picture_number= (s->picture_number&~0xFF) + i;

    /* PTYPE starts here */
    if (check_marker(&s->gb, "in PTYPE") != 1) {
        return -1;
    }
    if (get_bits1(&s->gb) != 0) {
        av_log(s->avctx, AV_LOG_ERROR, "Bad H263 id\n");
        return -1;      /* h263 id */
    }
    skip_bits1(&s->gb);         /* split screen off */
    skip_bits1(&s->gb);         /* camera  off */
    skip_bits1(&s->gb);         /* freeze picture release off */

    format = get_bits(&s->gb, 3);
    /*
        0    forbidden
        1    sub-QCIF
        10   QCIF
        7       extended PTYPE (PLUSPTYPE)
    */

    if (format != 7 && format != 6) {
        s->h263_plus = 0;
        /* H.263v1 */
        width = ff_h263_format[format][0];
        height = ff_h263_format[format][1];
        if (!width)
            return -1;

        s->pict_type = AV_PICTURE_TYPE_I + get_bits1(&s->gb);

        s->h263_long_vectors = get_bits1(&s->gb);

        if (get_bits1(&s->gb) != 0) {
            av_log(s->avctx, AV_LOG_ERROR, "H263 SAC not supported\n");
            return -1; /* SAC: off */
        }
        s->obmc= get_bits1(&s->gb); /* Advanced prediction mode */
        s->unrestricted_mv = s->h263_long_vectors || s->obmc;

        s->pb_frame = get_bits1(&s->gb);
        s->chroma_qscale= s->qscale = get_bits(&s->gb, 5);
        skip_bits1(&s->gb); /* Continuous Presence Multipoint mode: off */

        s->width = width;
        s->height = height;
        s->avctx->sample_aspect_ratio= (AVRational){12,11};
        s->avctx->framerate = (AVRational){ 30000, 1001 };
    } else {
        int ufep;

        /* H.263v2 */
        s->h263_plus = 1;
        ufep = get_bits(&s->gb, 3); /* Update Full Extended PTYPE */

        /* ufep other than 0 and 1 are reserved */
        if (ufep == 1) {
            /* OPPTYPE */
            format = get_bits(&s->gb, 3);
            ff_dlog(s->avctx, "ufep=1, format: %d\n", format);
            s->custom_pcf= get_bits1(&s->gb);
            s->umvplus = get_bits1(&s->gb); /* Unrestricted Motion Vector */
            if (get_bits1(&s->gb) != 0) {
                av_log(s->avctx, AV_LOG_ERROR, "Syntax-based Arithmetic Coding (SAC) not supported\n");
            }
            s->obmc= get_bits1(&s->gb); /* Advanced prediction mode */
            s->h263_aic = get_bits1(&s->gb); /* Advanced Intra Coding (AIC) */
            s->loop_filter= get_bits1(&s->gb);
            s->unrestricted_mv = s->umvplus || s->obmc || s->loop_filter;
            if(s->avctx->lowres)
                s->loop_filter = 0;

            s->h263_slice_structured= get_bits1(&s->gb);
            if (get_bits1(&s->gb) != 0) {
                av_log(s->avctx, AV_LOG_ERROR, "Reference Picture Selection not supported\n");
            }
            if (get_bits1(&s->gb) != 0) {
                av_log(s->avctx, AV_LOG_ERROR, "Independent Segment Decoding not supported\n");
            }
            s->alt_inter_vlc= get_bits1(&s->gb);
            s->modified_quant= get_bits1(&s->gb);
            if(s->modified_quant)
                s->chroma_qscale_table= ff_h263_chroma_qscale_table;

            skip_bits(&s->gb, 1); /* Prevent start code emulation */

            skip_bits(&s->gb, 3); /* Reserved */
        } else if (ufep != 0) {
            av_log(s->avctx, AV_LOG_ERROR, "Bad UFEP type (%d)\n", ufep);
            return -1;
        }

        /* MPPTYPE */
        s->pict_type = get_bits(&s->gb, 3);
        switch(s->pict_type){
        case 0: s->pict_type= AV_PICTURE_TYPE_I;break;
        case 1: s->pict_type= AV_PICTURE_TYPE_P;break;
        case 2: s->pict_type= AV_PICTURE_TYPE_P;s->pb_frame = 3;break;
        case 3: s->pict_type= AV_PICTURE_TYPE_B;break;
        case 7: s->pict_type= AV_PICTURE_TYPE_I;break; //ZYGO
        default:
            return -1;
        }
        skip_bits(&s->gb, 2);
        s->no_rounding = get_bits1(&s->gb);
        skip_bits(&s->gb, 4);

        /* Get the picture dimensions */
        if (ufep) {
            if (format == 6) {
                /* Custom Picture Format (CPFMT) */
                s->aspect_ratio_info = get_bits(&s->gb, 4);
                ff_dlog(s->avctx, "aspect: %d\n", s->aspect_ratio_info);
                /* aspect ratios:
                0 - forbidden
                1 - 1:1
                2 - 12:11 (CIF 4:3)
                3 - 10:11 (525-type 4:3)
                4 - 16:11 (CIF 16:9)
                5 - 40:33 (525-type 16:9)
                6-14 - reserved
                */
                width = (get_bits(&s->gb, 9) + 1) * 4;
                check_marker(&s->gb, "in dimensions");
                height = get_bits(&s->gb, 9) * 4;
                ff_dlog(s->avctx, "\nH.263+ Custom picture: %dx%d\n",width,height);
                if (s->aspect_ratio_info == FF_ASPECT_EXTENDED) {
                    /* aspected dimensions */
                    s->avctx->sample_aspect_ratio.num= get_bits(&s->gb, 8);
                    s->avctx->sample_aspect_ratio.den= get_bits(&s->gb, 8);
                }else{
                    s->avctx->sample_aspect_ratio= ff_h263_pixel_aspect[s->aspect_ratio_info];
                }
            } else {
                width = ff_h263_format[format][0];
                height = ff_h263_format[format][1];
                s->avctx->sample_aspect_ratio= (AVRational){12,11};
            }
            s->avctx->sample_aspect_ratio.den <<= s->ehc_mode;
            if ((width == 0) || (height == 0))
                return -1;
            s->width = width;
            s->height = height;

            if(s->custom_pcf){
                int gcd;
                s->avctx->framerate.num  = 1800000;
                s->avctx->framerate.den  = 1000 + get_bits1(&s->gb);
                s->avctx->framerate.den *= get_bits(&s->gb, 7);
                if(s->avctx->framerate.den == 0){
                    av_log(s, AV_LOG_ERROR, "zero framerate\n");
                    return -1;
                }
                gcd= av_gcd(s->avctx->framerate.den, s->avctx->framerate.num);
                s->avctx->framerate.den /= gcd;
                s->avctx->framerate.num /= gcd;
            }else{
                s->avctx->framerate = (AVRational){ 30000, 1001 };
            }
        }

        if(s->custom_pcf){
            skip_bits(&s->gb, 2); //extended Temporal reference
        }

        if (ufep) {
            if (s->umvplus) {
                if(get_bits1(&s->gb)==0) /* Unlimited Unrestricted Motion Vectors Indicator (UUI) */
                    skip_bits1(&s->gb);
            }
            if(s->h263_slice_structured){
                if (get_bits1(&s->gb) != 0) {
                    av_log(s->avctx, AV_LOG_ERROR, "rectangular slices not supported\n");
                }
                if (get_bits1(&s->gb) != 0) {
                    av_log(s->avctx, AV_LOG_ERROR, "unordered slices not supported\n");
                }
            }
        }

        s->qscale = get_bits(&s->gb, 5);
    }

    if (s->width == 0 || s->height == 0) {
        av_log(s->avctx, AV_LOG_ERROR, "dimensions 0\n");
        return -1;
    }
    s->mb_width = (s->width  + 15) / 16;
    s->mb_height = (s->height  + 15) / 16;
    s->mb_num = s->mb_width * s->mb_height;

    if (s->pb_frame) {
        skip_bits(&s->gb, 3); /* Temporal reference for B-pictures */
        if (s->custom_pcf)
            skip_bits(&s->gb, 2); //extended Temporal reference
        skip_bits(&s->gb, 2); /* Quantization information for B-pictures */
    }

    if (s->pict_type!=AV_PICTURE_TYPE_B) {
        s->time            = s->picture_number;
        s->pp_time         = s->time - s->last_non_b_time;
        s->last_non_b_time = s->time;
    }else{
        s->time    = s->picture_number;
        s->pb_time = s->pp_time - (s->last_non_b_time - s->time);
        if (s->pp_time <=s->pb_time ||
            s->pp_time <= s->pp_time - s->pb_time ||
            s->pp_time <= 0){
            s->pp_time = 2;
            s->pb_time = 1;
        }
        ff_mpeg4_init_direct_mv(s);
    }

    /* PEI */
    if (skip_1stop_8data_bits(&s->gb) < 0)
        return AVERROR_INVALIDDATA;

    if(s->h263_slice_structured){
        if (check_marker(&s->gb, "SEPB1") != 1) {
            return -1;
        }

        ff_h263_decode_mba(s);

        if (check_marker(&s->gb, "SEPB2") != 1) {
            return -1;
        }
    }
    s->f_code = 1;

    if(s->h263_aic){
         s->y_dc_scale_table=
         s->c_dc_scale_table= ff_aic_dc_scale_table;
    }else{
        s->y_dc_scale_table=
        s->c_dc_scale_table= ff_mpeg1_dc_scale_table;
    }

        ff_h263_show_pict_info(s);
    if (s->pict_type == AV_PICTURE_TYPE_I && s->codec_tag == AV_RL32("ZYGO") && get_bits_left(&s->gb) >= 85 + 13*3*16 + 50){
        int i,j;
        for(i=0; i<85; i++) av_log(s->avctx, AV_LOG_DEBUG, "%d", get_bits1(&s->gb));
        av_log(s->avctx, AV_LOG_DEBUG, "\n");
        for(i=0; i<13; i++){
            for(j=0; j<3; j++){
                int v= get_bits(&s->gb, 8);
                v |= get_sbits(&s->gb, 8)<<8;
                av_log(s->avctx, AV_LOG_DEBUG, " %5d", v);
            }
            av_log(s->avctx, AV_LOG_DEBUG, "\n");
        }
        for(i=0; i<50; i++) av_log(s->avctx, AV_LOG_DEBUG, "%d", get_bits1(&s->gb));
    }

    return 0;
}<|MERGE_RESOLUTION|>--- conflicted
+++ resolved
@@ -460,11 +460,7 @@
             level = get_bits(&s->gb, 8);
             if((level&0x7F) == 0){
                 av_log(s->avctx, AV_LOG_ERROR, "illegal dc %d at %d %d\n", level, s->mb_x, s->mb_y);
-<<<<<<< HEAD
-                if(s->err_recognition & (AV_EF_BITSTREAM|AV_EF_COMPLIANT))
-=======
-                if (s->avctx->err_recognition & AV_EF_BITSTREAM)
->>>>>>> 9c1db92a
+                if (s->avctx->err_recognition & (AV_EF_BITSTREAM|AV_EF_COMPLIANT))
                     return -1;
             }
             if (level == 255)
