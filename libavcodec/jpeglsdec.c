--- conflicted
+++ resolved
@@ -35,23 +35,13 @@
 #include "jpeglsdec.h"
 
 /*
-<<<<<<< HEAD
-* Uncomment this to significantly speed up decoding of broken JPEG-LS
-* (or test broken JPEG-LS decoder) and slow down ordinary decoding a bit.
-*
-* There is no Golomb code with length >= 32 bits possible, so check and
-* avoid situation of 32 zeros, FFmpeg Golomb decoder is painfully slow
-* on this errors.
-*/
-=======
  * Uncomment this to significantly speed up decoding of broken JPEG-LS
  * (or test broken JPEG-LS decoder) and slow down ordinary decoding a bit.
  *
  * There is no Golomb code with length >= 32 bits possible, so check and
- * avoid situation of 32 zeros, Libav Golomb decoder is painfully slow
+ * avoid situation of 32 zeros, FFmpeg Golomb decoder is painfully slow
  * on this errors.
  */
->>>>>>> ff4fc5ef
 //#define JLS_BROKEN
 
 /**
@@ -217,14 +207,10 @@
             r = ff_log2_run[state->run_index[comp]];
             if (r)
                 r = get_bits_long(&s->gb, r);
-<<<<<<< HEAD
-            if(x + r * stride > w) {
+            if (x + r * stride > w) {
                 r = (w - x) / stride;
             }
-            for(i = 0; i < r; i++) {
-=======
             for (i = 0; i < r; i++) {
->>>>>>> ff4fc5ef
                 W(dst, x, Ra);
                 x += stride;
             }
@@ -295,11 +281,7 @@
 
     zero = av_mallocz(s->picture.linesize[0]);
     last = zero;
-<<<<<<< HEAD
-    cur = s->picture.data[0];
-=======
-    cur  = s->picture_ptr->data[0];
->>>>>>> ff4fc5ef
+    cur  = s->picture.data[0];
 
     state = av_mallocz(sizeof(JLSState));
     /* initialize JPEG-LS state from JPEG parameters */
@@ -318,41 +300,24 @@
     else
         shift = point_transform + (16 - s->bits);
 
-<<<<<<< HEAD
     if (s->avctx->debug & FF_DEBUG_PICT_INFO) {
-        av_log(s->avctx, AV_LOG_DEBUG, "JPEG-LS params: %ix%i NEAR=%i MV=%i T(%i,%i,%i) RESET=%i, LIMIT=%i, qbpp=%i, RANGE=%i\n",
+        av_log(s->avctx, AV_LOG_DEBUG,
+               "JPEG-LS params: %ix%i NEAR=%i MV=%i T(%i,%i,%i) "
+               "RESET=%i, LIMIT=%i, qbpp=%i, RANGE=%i\n",
                 s->width, s->height, state->near, state->maxval,
                 state->T1, state->T2, state->T3,
                 state->reset, state->limit, state->qbpp, state->range);
         av_log(s->avctx, AV_LOG_DEBUG, "JPEG params: ILV=%i Pt=%i BPP=%i, scan = %i\n",
                 ilv, point_transform, s->bits, s->cur_scan);
     }
-    if(ilv == 0) { /* separate planes */
+    if (ilv == 0) { /* separate planes */
         stride = (s->nb_components > 1) ? 3 : 1;
-        off = av_clip(s->cur_scan - 1, 0, stride - 1);
-        width = s->width * stride;
-        cur += off;
-        for(i = 0; i < s->height; i++) {
-            if(s->bits <= 8){
-                ls_decode_line(state, s, last, cur, t, width, stride, off,  8);
-=======
-    av_dlog(s->avctx,
-            "JPEG-LS params: %ix%i NEAR=%i MV=%i T(%i,%i,%i) "
-            "RESET=%i, LIMIT=%i, qbpp=%i, RANGE=%i\n",
-            s->width, s->height, state->near, state->maxval,
-            state->T1, state->T2, state->T3,
-            state->reset, state->limit, state->qbpp, state->range);
-    av_dlog(s->avctx, "JPEG params: ILV=%i Pt=%i BPP=%i, scan = %i\n",
-            ilv, point_transform, s->bits, s->cur_scan);
-    if (ilv == 0) { /* separate planes */
-        off    = s->cur_scan - 1;
-        stride = (s->nb_components > 1) ? 3 : 1;
+        off    = av_clip(s->cur_scan - 1, 0, stride - 1);
         width  = s->width * stride;
         cur   += off;
         for (i = 0; i < s->height; i++) {
             if (s->bits <= 8) {
                 ls_decode_line(state, s, last, cur, t, width, stride, off, 8);
->>>>>>> ff4fc5ef
                 t = last[0];
             } else {
                 ls_decode_line(state, s, last, cur, t, width, stride, off, 16);
@@ -368,23 +333,14 @@
         }
     } else if (ilv == 1) { /* line interleaving */
         int j;
-<<<<<<< HEAD
-        int Rc[3] = {0, 0, 0};
+        int Rc[3] = { 0, 0, 0 };
         stride = (s->nb_components > 1) ? 3 : 1;
         memset(cur, 0, s->picture.linesize[0]);
         width = s->width * stride;
-        for(i = 0; i < s->height; i++) {
-            for(j = 0; j < stride; j++) {
-                ls_decode_line(state, s, last + j, cur + j, Rc[j], width, stride, j, 8);
-=======
-        int Rc[3] = { 0, 0, 0 };
-        memset(cur, 0, s->picture_ptr->linesize[0]);
-        width = s->width * 3;
         for (i = 0; i < s->height; i++) {
-            for (j = 0; j < 3; j++) {
+            for (j = 0; j < stride; j++) {
                 ls_decode_line(state, s, last + j, cur + j,
-                               Rc[j], width, 3, j, 8);
->>>>>>> ff4fc5ef
+                               Rc[j], width, stride, j, 8);
                 Rc[j] = last[j];
 
                 if (s->restart_interval && !--s->restart_count) {
@@ -408,39 +364,21 @@
 
         w = s->width * s->nb_components;
 
-<<<<<<< HEAD
-        if(s->bits <= 8){
+        if (s->bits <= 8) {
             uint8_t *src = s->picture.data[0];
-=======
-        if (s->bits <= 8) {
-            uint8_t *src = s->picture_ptr->data[0];
->>>>>>> ff4fc5ef
 
             for (i = 0; i < s->height; i++) {
                 for (x = off; x < w; x += stride)
                     src[x] <<= shift;
-<<<<<<< HEAD
-                }
                 src += s->picture.linesize[0];
             }
-        }else{
-            uint16_t *src = (uint16_t*) s->picture.data[0];
-=======
-                src += s->picture_ptr->linesize[0];
-            }
         } else {
-            uint16_t *src = (uint16_t *)s->picture_ptr->data[0];
->>>>>>> ff4fc5ef
+            uint16_t *src = (uint16_t *)s->picture.data[0];
 
             for (i = 0; i < s->height; i++) {
                 for (x = 0; x < w; x++)
                     src[x] <<= shift;
-<<<<<<< HEAD
-                }
-                src += s->picture.linesize[0]/2;
-=======
-                src += s->picture_ptr->linesize[0] / 2;
->>>>>>> ff4fc5ef
+                src += s->picture.linesize[0] / 2;
             }
         }
     }
