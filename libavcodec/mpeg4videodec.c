/*
 * MPEG4 decoder.
 * Copyright (c) 2000,2001 Fabrice Bellard
 * Copyright (c) 2002-2010 Michael Niedermayer <michaelni@gmx.at>
 *
 * This file is part of FFmpeg.
 *
 * FFmpeg is free software; you can redistribute it and/or
 * modify it under the terms of the GNU Lesser General Public
 * License as published by the Free Software Foundation; either
 * version 2.1 of the License, or (at your option) any later version.
 *
 * FFmpeg is distributed in the hope that it will be useful,
 * but WITHOUT ANY WARRANTY; without even the implied warranty of
 * MERCHANTABILITY or FITNESS FOR A PARTICULAR PURPOSE.  See the GNU
 * Lesser General Public License for more details.
 *
 * You should have received a copy of the GNU Lesser General Public
 * License along with FFmpeg; if not, write to the Free Software
 * Foundation, Inc., 51 Franklin Street, Fifth Floor, Boston, MA 02110-1301 USA
 */

#define UNCHECKED_BITSTREAM_READER 1

#include "libavutil/opt.h"
#include "error_resilience.h"
#include "internal.h"
#include "mpegvideo.h"
#include "mpeg4video.h"
#include "h263.h"
#include "thread.h"

/* The defines below define the number of bits that are read at once for
 * reading vlc values. Changing these may improve speed and data cache needs
 * be aware though that decreasing them may need the number of stages that is
 * passed to get_vlc* to be increased. */
#define SPRITE_TRAJ_VLC_BITS 6
#define DC_VLC_BITS 9
#define MB_TYPE_B_VLC_BITS 4

static VLC dc_lum, dc_chrom;
static VLC sprite_trajectory;
static VLC mb_type_b_vlc;

static const int mb_type_b_map[4] = {
    MB_TYPE_DIRECT2 | MB_TYPE_L0L1,
    MB_TYPE_L0L1    | MB_TYPE_16x16,
    MB_TYPE_L1      | MB_TYPE_16x16,
    MB_TYPE_L0      | MB_TYPE_16x16,
};

/**
 * Predict the ac.
 * @param n block index (0-3 are luma, 4-5 are chroma)
 * @param dir the ac prediction direction
 */
void ff_mpeg4_pred_ac(MpegEncContext *s, int16_t *block, int n, int dir)
{
    int i;
    int16_t *ac_val, *ac_val1;
    int8_t *const qscale_table = s->current_picture.qscale_table;

    /* find prediction */
    ac_val  = s->ac_val[0][0] + s->block_index[n] * 16;
    ac_val1 = ac_val;
    if (s->ac_pred) {
        if (dir == 0) {
            const int xy = s->mb_x - 1 + s->mb_y * s->mb_stride;
            /* left prediction */
            ac_val -= 16;

            if (s->mb_x == 0 || s->qscale == qscale_table[xy] ||
                n == 1 || n == 3) {
                /* same qscale */
                for (i = 1; i < 8; i++)
                    block[s->dsp.idct_permutation[i << 3]] += ac_val[i];
            } else {
                /* different qscale, we must rescale */
                for (i = 1; i < 8; i++)
                    block[s->dsp.idct_permutation[i << 3]] += ROUNDED_DIV(ac_val[i] * qscale_table[xy], s->qscale);
            }
        } else {
            const int xy = s->mb_x + s->mb_y * s->mb_stride - s->mb_stride;
            /* top prediction */
            ac_val -= 16 * s->block_wrap[n];

            if (s->mb_y == 0 || s->qscale == qscale_table[xy] ||
                n == 2 || n == 3) {
                /* same qscale */
                for (i = 1; i < 8; i++)
                    block[s->dsp.idct_permutation[i]] += ac_val[i + 8];
            } else {
                /* different qscale, we must rescale */
                for (i = 1; i < 8; i++)
                    block[s->dsp.idct_permutation[i]] += ROUNDED_DIV(ac_val[i + 8] * qscale_table[xy], s->qscale);
            }
        }
    }
    /* left copy */
    for (i = 1; i < 8; i++)
        ac_val1[i] = block[s->dsp.idct_permutation[i << 3]];

    /* top copy */
    for (i = 1; i < 8; i++)
        ac_val1[8 + i] = block[s->dsp.idct_permutation[i]];
}

/**
 * check if the next stuff is a resync marker or the end.
 * @return 0 if not
 */
static inline int mpeg4_is_resync(MpegEncContext *s)
{
    int bits_count = get_bits_count(&s->gb);
    int v          = show_bits(&s->gb, 16);

    if (s->workaround_bugs & FF_BUG_NO_PADDING && !s->resync_marker)
        return 0;

    while (v <= 0xFF) {
        if (s->pict_type == AV_PICTURE_TYPE_B ||
            (v >> (8 - s->pict_type) != 1) || s->partitioned_frame)
            break;
        skip_bits(&s->gb, 8 + s->pict_type);
        bits_count += 8 + s->pict_type;
        v = show_bits(&s->gb, 16);
    }

    if (bits_count + 8 >= s->gb.size_in_bits) {
        v >>= 8;
        v  |= 0x7F >> (7 - (bits_count & 7));

        if (v == 0x7F)
            return s->mb_num;
    } else {
        if (v == ff_mpeg4_resync_prefix[bits_count & 7]) {
            int len, mb_num;
            int mb_num_bits = av_log2(s->mb_num - 1) + 1;
            GetBitContext gb = s->gb;

            skip_bits(&s->gb, 1);
            align_get_bits(&s->gb);

            for (len = 0; len < 32; len++)
                if (get_bits1(&s->gb))
                    break;

            mb_num = get_bits(&s->gb, mb_num_bits);
            if (!mb_num || mb_num > s->mb_num || get_bits_count(&s->gb)+6 > s->gb.size_in_bits)
                mb_num= -1;

            s->gb = gb;

            if (len >= ff_mpeg4_get_video_packet_prefix_length(s))
                return mb_num;
        }
    }
    return 0;
}

static int mpeg4_decode_sprite_trajectory(MpegEncContext *s, GetBitContext *gb)
{
    int a     = 2 << s->sprite_warping_accuracy;
    int rho   = 3  - s->sprite_warping_accuracy;
    int r     = 16 / a;
    int alpha = 0;
    int beta  = 0;
    int w     = s->width;
    int h     = s->height;
    int min_ab, i, w2, h2, w3, h3;
    int sprite_ref[4][2];
    int virtual_ref[2][2];

    // only true for rectangle shapes
    const int vop_ref[4][2] = { { 0, 0 },         { s->width, 0 },
                                { 0, s->height }, { s->width, s->height } };
    int d[4][2]             = { { 0, 0 }, { 0, 0 }, { 0, 0 }, { 0, 0 } };

    if (w <= 0 || h <= 0)
        return AVERROR_INVALIDDATA;

    for (i = 0; i < s->num_sprite_warping_points; i++) {
        int length;
        int x = 0, y = 0;

        length = get_vlc2(gb, sprite_trajectory.table, SPRITE_TRAJ_VLC_BITS, 3);
        if (length)
            x = get_xbits(gb, length);

        if (!(s->divx_version == 500 && s->divx_build == 413))
            skip_bits1(gb);     /* marker bit */

        length = get_vlc2(gb, sprite_trajectory.table, SPRITE_TRAJ_VLC_BITS, 3);
        if (length)
            y = get_xbits(gb, length);

        skip_bits1(gb);         /* marker bit */
        s->sprite_traj[i][0] = d[i][0] = x;
        s->sprite_traj[i][1] = d[i][1] = y;
    }
    for (; i < 4; i++)
        s->sprite_traj[i][0] = s->sprite_traj[i][1] = 0;

    while ((1 << alpha) < w)
        alpha++;
    while ((1 << beta) < h)
        beta++;  /* typo in the mpeg4 std for the definition of w' and h' */
    w2 = 1 << alpha;
    h2 = 1 << beta;

    // Note, the 4th point isn't used for GMC
    if (s->divx_version == 500 && s->divx_build == 413) {
        sprite_ref[0][0] = a * vop_ref[0][0] + d[0][0];
        sprite_ref[0][1] = a * vop_ref[0][1] + d[0][1];
        sprite_ref[1][0] = a * vop_ref[1][0] + d[0][0] + d[1][0];
        sprite_ref[1][1] = a * vop_ref[1][1] + d[0][1] + d[1][1];
        sprite_ref[2][0] = a * vop_ref[2][0] + d[0][0] + d[2][0];
        sprite_ref[2][1] = a * vop_ref[2][1] + d[0][1] + d[2][1];
    } else {
        sprite_ref[0][0] = (a >> 1) * (2 * vop_ref[0][0] + d[0][0]);
        sprite_ref[0][1] = (a >> 1) * (2 * vop_ref[0][1] + d[0][1]);
        sprite_ref[1][0] = (a >> 1) * (2 * vop_ref[1][0] + d[0][0] + d[1][0]);
        sprite_ref[1][1] = (a >> 1) * (2 * vop_ref[1][1] + d[0][1] + d[1][1]);
        sprite_ref[2][0] = (a >> 1) * (2 * vop_ref[2][0] + d[0][0] + d[2][0]);
        sprite_ref[2][1] = (a >> 1) * (2 * vop_ref[2][1] + d[0][1] + d[2][1]);
    }
    /* sprite_ref[3][0] = (a >> 1) * (2 * vop_ref[3][0] + d[0][0] + d[1][0] + d[2][0] + d[3][0]);
     * sprite_ref[3][1] = (a >> 1) * (2 * vop_ref[3][1] + d[0][1] + d[1][1] + d[2][1] + d[3][1]); */

    /* this is mostly identical to the mpeg4 std (and is totally unreadable
     * because of that...). Perhaps it should be reordered to be more readable.
     * The idea behind this virtual_ref mess is to be able to use shifts later
     * per pixel instead of divides so the distance between points is converted
     * from w&h based to w2&h2 based which are of the 2^x form. */
    virtual_ref[0][0] = 16 * (vop_ref[0][0] + w2) +
                         ROUNDED_DIV(((w - w2) *
                                      (r * sprite_ref[0][0] - 16 * vop_ref[0][0]) +
                                      w2 * (r * sprite_ref[1][0] - 16 * vop_ref[1][0])), w);
    virtual_ref[0][1] = 16 * vop_ref[0][1] +
                        ROUNDED_DIV(((w - w2) *
                                     (r * sprite_ref[0][1] - 16 * vop_ref[0][1]) +
                                     w2 * (r * sprite_ref[1][1] - 16 * vop_ref[1][1])), w);
    virtual_ref[1][0] = 16 * vop_ref[0][0] +
                        ROUNDED_DIV(((h - h2) * (r * sprite_ref[0][0] - 16 * vop_ref[0][0]) +
                                     h2 * (r * sprite_ref[2][0] - 16 * vop_ref[2][0])), h);
    virtual_ref[1][1] = 16 * (vop_ref[0][1] + h2) +
                        ROUNDED_DIV(((h - h2) * (r * sprite_ref[0][1] - 16 * vop_ref[0][1]) +
                                     h2 * (r * sprite_ref[2][1] - 16 * vop_ref[2][1])), h);

    switch (s->num_sprite_warping_points) {
    case 0:
        s->sprite_offset[0][0] =
        s->sprite_offset[0][1] =
        s->sprite_offset[1][0] =
        s->sprite_offset[1][1] = 0;
        s->sprite_delta[0][0]  = a;
        s->sprite_delta[0][1]  =
        s->sprite_delta[1][0]  = 0;
        s->sprite_delta[1][1]  = a;
        s->sprite_shift[0]     =
        s->sprite_shift[1]     = 0;
        break;
    case 1:     // GMC only
        s->sprite_offset[0][0] = sprite_ref[0][0] - a * vop_ref[0][0];
        s->sprite_offset[0][1] = sprite_ref[0][1] - a * vop_ref[0][1];
        s->sprite_offset[1][0] = ((sprite_ref[0][0] >> 1) | (sprite_ref[0][0] & 1)) -
                                 a * (vop_ref[0][0] / 2);
        s->sprite_offset[1][1] = ((sprite_ref[0][1] >> 1) | (sprite_ref[0][1] & 1)) -
                                 a * (vop_ref[0][1] / 2);
        s->sprite_delta[0][0]  = a;
        s->sprite_delta[0][1]  =
        s->sprite_delta[1][0]  = 0;
        s->sprite_delta[1][1]  = a;
        s->sprite_shift[0]     =
        s->sprite_shift[1]     = 0;
        break;
    case 2:
        s->sprite_offset[0][0] = (sprite_ref[0][0] << (alpha + rho)) +
                                 (-r * sprite_ref[0][0] + virtual_ref[0][0]) *
                                 (-vop_ref[0][0]) +
                                 (r * sprite_ref[0][1] - virtual_ref[0][1]) *
                                 (-vop_ref[0][1]) + (1 << (alpha + rho - 1));
        s->sprite_offset[0][1] = (sprite_ref[0][1] << (alpha + rho)) +
                                 (-r * sprite_ref[0][1] + virtual_ref[0][1]) *
                                 (-vop_ref[0][0]) +
                                 (-r * sprite_ref[0][0] + virtual_ref[0][0]) *
                                 (-vop_ref[0][1]) + (1 << (alpha + rho - 1));
        s->sprite_offset[1][0] = ((-r * sprite_ref[0][0] + virtual_ref[0][0]) *
                                  (-2 * vop_ref[0][0] + 1) +
                                  (r * sprite_ref[0][1] - virtual_ref[0][1]) *
                                  (-2 * vop_ref[0][1] + 1) + 2 * w2 * r *
                                  sprite_ref[0][0] - 16 * w2 + (1 << (alpha + rho + 1)));
        s->sprite_offset[1][1] = ((-r * sprite_ref[0][1] + virtual_ref[0][1]) *
                                  (-2 * vop_ref[0][0] + 1) +
                                  (-r * sprite_ref[0][0] + virtual_ref[0][0]) *
                                  (-2 * vop_ref[0][1] + 1) + 2 * w2 * r *
                                  sprite_ref[0][1] - 16 * w2 + (1 << (alpha + rho + 1)));
        s->sprite_delta[0][0] = (-r * sprite_ref[0][0] + virtual_ref[0][0]);
        s->sprite_delta[0][1] = (+r * sprite_ref[0][1] - virtual_ref[0][1]);
        s->sprite_delta[1][0] = (-r * sprite_ref[0][1] + virtual_ref[0][1]);
        s->sprite_delta[1][1] = (-r * sprite_ref[0][0] + virtual_ref[0][0]);

        s->sprite_shift[0] = alpha + rho;
        s->sprite_shift[1] = alpha + rho + 2;
        break;
    case 3:
        min_ab = FFMIN(alpha, beta);
        w3     = w2 >> min_ab;
        h3     = h2 >> min_ab;
        s->sprite_offset[0][0] = (sprite_ref[0][0] << (alpha + beta + rho - min_ab)) +
                                 (-r * sprite_ref[0][0] + virtual_ref[0][0]) *
                                 h3 * (-vop_ref[0][0]) +
                                 (-r * sprite_ref[0][0] + virtual_ref[1][0]) *
                                 w3 * (-vop_ref[0][1]) +
                                 (1 << (alpha + beta + rho - min_ab - 1));
        s->sprite_offset[0][1] = (sprite_ref[0][1] << (alpha + beta + rho - min_ab)) +
                                 (-r * sprite_ref[0][1] + virtual_ref[0][1]) *
                                 h3 * (-vop_ref[0][0]) +
                                 (-r * sprite_ref[0][1] + virtual_ref[1][1]) *
                                 w3 * (-vop_ref[0][1]) +
                                 (1 << (alpha + beta + rho - min_ab - 1));
        s->sprite_offset[1][0] = (-r * sprite_ref[0][0] + virtual_ref[0][0]) *
                                 h3 * (-2 * vop_ref[0][0] + 1) +
                                 (-r * sprite_ref[0][0] + virtual_ref[1][0]) *
                                 w3 * (-2 * vop_ref[0][1] + 1) + 2 * w2 * h3 *
                                 r * sprite_ref[0][0] - 16 * w2 * h3 +
                                 (1 << (alpha + beta + rho - min_ab + 1));
        s->sprite_offset[1][1] = (-r * sprite_ref[0][1] + virtual_ref[0][1]) *
                                 h3 * (-2 * vop_ref[0][0] + 1) +
                                 (-r * sprite_ref[0][1] + virtual_ref[1][1]) *
                                 w3 * (-2 * vop_ref[0][1] + 1) + 2 * w2 * h3 *
                                 r * sprite_ref[0][1] - 16 * w2 * h3 +
                                 (1 << (alpha + beta + rho - min_ab + 1));
        s->sprite_delta[0][0] = (-r * sprite_ref[0][0] + virtual_ref[0][0]) * h3;
        s->sprite_delta[0][1] = (-r * sprite_ref[0][0] + virtual_ref[1][0]) * w3;
        s->sprite_delta[1][0] = (-r * sprite_ref[0][1] + virtual_ref[0][1]) * h3;
        s->sprite_delta[1][1] = (-r * sprite_ref[0][1] + virtual_ref[1][1]) * w3;

        s->sprite_shift[0] = alpha + beta + rho - min_ab;
        s->sprite_shift[1] = alpha + beta + rho - min_ab + 2;
        break;
    }
    /* try to simplify the situation */
    if (s->sprite_delta[0][0] == a << s->sprite_shift[0] &&
        s->sprite_delta[0][1] == 0 &&
        s->sprite_delta[1][0] == 0 &&
        s->sprite_delta[1][1] == a << s->sprite_shift[0]) {
        s->sprite_offset[0][0] >>= s->sprite_shift[0];
        s->sprite_offset[0][1] >>= s->sprite_shift[0];
        s->sprite_offset[1][0] >>= s->sprite_shift[1];
        s->sprite_offset[1][1] >>= s->sprite_shift[1];
        s->sprite_delta[0][0] = a;
        s->sprite_delta[0][1] = 0;
        s->sprite_delta[1][0] = 0;
        s->sprite_delta[1][1] = a;
        s->sprite_shift[0] = 0;
        s->sprite_shift[1] = 0;
        s->real_sprite_warping_points = 1;
    } else {
        int shift_y = 16 - s->sprite_shift[0];
        int shift_c = 16 - s->sprite_shift[1];
        for (i = 0; i < 2; i++) {
            s->sprite_offset[0][i] <<= shift_y;
            s->sprite_offset[1][i] <<= shift_c;
            s->sprite_delta[0][i]  <<= shift_y;
            s->sprite_delta[1][i]  <<= shift_y;
            s->sprite_shift[i]       = 16;
        }
        s->real_sprite_warping_points = s->num_sprite_warping_points;
    }

    return 0;
}

static int decode_new_pred(MpegEncContext *s, GetBitContext *gb) {
    int len = FFMIN(s->time_increment_bits + 3, 15);

    get_bits(gb, len);
    if (get_bits1(gb))
        get_bits(gb, len);
    check_marker(gb, "after new_pred");

    return 0;
}

/**
 * Decode the next video packet.
 * @return <0 if something went wrong
 */
int ff_mpeg4_decode_video_packet_header(MpegEncContext *s)
{
    int mb_num_bits      = av_log2(s->mb_num - 1) + 1;
    int header_extension = 0, mb_num, len;

    /* is there enough space left for a video packet + header */
    if (get_bits_count(&s->gb) > s->gb.size_in_bits - 20)
        return -1;

    for (len = 0; len < 32; len++)
        if (get_bits1(&s->gb))
            break;

    if (len != ff_mpeg4_get_video_packet_prefix_length(s)) {
        av_log(s->avctx, AV_LOG_ERROR, "marker does not match f_code\n");
        return -1;
    }

    if (s->shape != RECT_SHAPE) {
        header_extension = get_bits1(&s->gb);
        // FIXME more stuff here
    }

    mb_num = get_bits(&s->gb, mb_num_bits);
    if (mb_num >= s->mb_num) {
        av_log(s->avctx, AV_LOG_ERROR,
               "illegal mb_num in video packet (%d %d) \n", mb_num, s->mb_num);
        return -1;
    }

    s->mb_x = mb_num % s->mb_width;
    s->mb_y = mb_num / s->mb_width;

    if (s->shape != BIN_ONLY_SHAPE) {
        int qscale = get_bits(&s->gb, s->quant_precision);
        if (qscale)
            s->chroma_qscale = s->qscale = qscale;
    }

    if (s->shape == RECT_SHAPE)
        header_extension = get_bits1(&s->gb);

    if (header_extension) {
        int time_incr = 0;

        while (get_bits1(&s->gb) != 0)
            time_incr++;

        check_marker(&s->gb, "before time_increment in video packed header");
        skip_bits(&s->gb, s->time_increment_bits);      /* time_increment */
        check_marker(&s->gb, "before vop_coding_type in video packed header");

        skip_bits(&s->gb, 2); /* vop coding type */
        // FIXME not rect stuff here

        if (s->shape != BIN_ONLY_SHAPE) {
            skip_bits(&s->gb, 3); /* intra dc vlc threshold */
            // FIXME don't just ignore everything
            if (s->pict_type == AV_PICTURE_TYPE_S &&
                s->vol_sprite_usage == GMC_SPRITE) {
                if (mpeg4_decode_sprite_trajectory(s, &s->gb) < 0)
                    return AVERROR_INVALIDDATA;
                av_log(s->avctx, AV_LOG_ERROR, "untested\n");
            }

            // FIXME reduced res stuff here

            if (s->pict_type != AV_PICTURE_TYPE_I) {
                int f_code = get_bits(&s->gb, 3);       /* fcode_for */
                if (f_code == 0)
                    av_log(s->avctx, AV_LOG_ERROR,
                           "Error, video packet header damaged (f_code=0)\n");
            }
            if (s->pict_type == AV_PICTURE_TYPE_B) {
                int b_code = get_bits(&s->gb, 3);
                if (b_code == 0)
                    av_log(s->avctx, AV_LOG_ERROR,
                           "Error, video packet header damaged (b_code=0)\n");
            }
        }
    }
    if (s->new_pred)
        decode_new_pred(s, &s->gb);

    return 0;
}

/**
 * Get the average motion vector for a GMC MB.
 * @param n either 0 for the x component or 1 for y
 * @return the average MV for a GMC MB
 */
static inline int get_amv(MpegEncContext *s, int n)
{
    int x, y, mb_v, sum, dx, dy, shift;
    int len     = 1 << (s->f_code + 4);
    const int a = s->sprite_warping_accuracy;

    if (s->workaround_bugs & FF_BUG_AMV)
        len >>= s->quarter_sample;

    if (s->real_sprite_warping_points == 1) {
        if (s->divx_version == 500 && s->divx_build == 413)
            sum = s->sprite_offset[0][n] / (1 << (a - s->quarter_sample));
        else
            sum = RSHIFT(s->sprite_offset[0][n] << s->quarter_sample, a);
    } else {
        dx    = s->sprite_delta[n][0];
        dy    = s->sprite_delta[n][1];
        shift = s->sprite_shift[0];
        if (n)
            dy -= 1 << (shift + a + 1);
        else
            dx -= 1 << (shift + a + 1);
        mb_v = s->sprite_offset[0][n] + dx * s->mb_x * 16 + dy * s->mb_y * 16;

        sum = 0;
        for (y = 0; y < 16; y++) {
            int v;

            v = mb_v + dy * y;
            // FIXME optimize
            for (x = 0; x < 16; x++) {
                sum += v >> shift;
                v   += dx;
            }
        }
        sum = RSHIFT(sum, a + 8 - s->quarter_sample);
    }

    if (sum < -len)
        sum = -len;
    else if (sum >= len)
        sum = len - 1;

    return sum;
}

/**
 * Decode the dc value.
 * @param n block index (0-3 are luma, 4-5 are chroma)
 * @param dir_ptr the prediction direction will be stored here
 * @return the quantized dc
 */
static inline int mpeg4_decode_dc(MpegEncContext *s, int n, int *dir_ptr)
{
    int level, code;

    if (n < 4)
        code = get_vlc2(&s->gb, dc_lum.table, DC_VLC_BITS, 1);
    else
        code = get_vlc2(&s->gb, dc_chrom.table, DC_VLC_BITS, 1);

    if (code < 0 || code > 9 /* && s->nbit < 9 */) {
        av_log(s->avctx, AV_LOG_ERROR, "illegal dc vlc\n");
        return -1;
    }

    if (code == 0) {
        level = 0;
    } else {
        if (IS_3IV1) {
            if (code == 1)
                level = 2 * get_bits1(&s->gb) - 1;
            else {
                if (get_bits1(&s->gb))
                    level = get_bits(&s->gb, code - 1) + (1 << (code - 1));
                else
                    level = -get_bits(&s->gb, code - 1) - (1 << (code - 1));
            }
        } else {
            level = get_xbits(&s->gb, code);
        }

        if (code > 8) {
            if (get_bits1(&s->gb) == 0) { /* marker */
                if (s->err_recognition & (AV_EF_BITSTREAM|AV_EF_COMPLIANT)) {
                    av_log(s->avctx, AV_LOG_ERROR, "dc marker bit missing\n");
                    return -1;
                }
            }
        }
    }

    return ff_mpeg4_pred_dc(s, n, level, dir_ptr, 0);
}

/**
 * Decode first partition.
 * @return number of MBs decoded or <0 if an error occurred
 */
static int mpeg4_decode_partition_a(MpegEncContext *s)
{
    int mb_num = 0;
    static const int8_t quant_tab[4] = { -1, -2, 1, 2 };

    /* decode first partition */
    s->first_slice_line = 1;
    for (; s->mb_y < s->mb_height; s->mb_y++) {
        ff_init_block_index(s);
        for (; s->mb_x < s->mb_width; s->mb_x++) {
            const int xy = s->mb_x + s->mb_y * s->mb_stride;
            int cbpc;
            int dir = 0;

            mb_num++;
            ff_update_block_index(s);
            if (s->mb_x == s->resync_mb_x && s->mb_y == s->resync_mb_y + 1)
                s->first_slice_line = 0;

            if (s->pict_type == AV_PICTURE_TYPE_I) {
                int i;

                do {
                    if (show_bits_long(&s->gb, 19) == DC_MARKER)
                        return mb_num - 1;

                    cbpc = get_vlc2(&s->gb, ff_h263_intra_MCBPC_vlc.table, INTRA_MCBPC_VLC_BITS, 2);
                    if (cbpc < 0) {
                        av_log(s->avctx, AV_LOG_ERROR,
                               "cbpc corrupted at %d %d\n", s->mb_x, s->mb_y);
                        return -1;
                    }
                } while (cbpc == 8);

                s->cbp_table[xy]               = cbpc & 3;
                s->current_picture.mb_type[xy] = MB_TYPE_INTRA;
                s->mb_intra                    = 1;

                if (cbpc & 4)
                    ff_set_qscale(s, s->qscale + quant_tab[get_bits(&s->gb, 2)]);

                s->current_picture.qscale_table[xy] = s->qscale;

                s->mbintra_table[xy] = 1;
                for (i = 0; i < 6; i++) {
                    int dc_pred_dir;
                    int dc = mpeg4_decode_dc(s, i, &dc_pred_dir);
                    if (dc < 0) {
                        av_log(s->avctx, AV_LOG_ERROR,
                               "DC corrupted at %d %d\n", s->mb_x, s->mb_y);
                        return -1;
                    }
                    dir <<= 1;
                    if (dc_pred_dir)
                        dir |= 1;
                }
                s->pred_dir_table[xy] = dir;
            } else { /* P/S_TYPE */
                int mx, my, pred_x, pred_y, bits;
                int16_t *const mot_val = s->current_picture.motion_val[0][s->block_index[0]];
                const int stride       = s->b8_stride * 2;

try_again:
                bits = show_bits(&s->gb, 17);
                if (bits == MOTION_MARKER)
                    return mb_num - 1;

                skip_bits1(&s->gb);
                if (bits & 0x10000) {
                    /* skip mb */
                    if (s->pict_type == AV_PICTURE_TYPE_S &&
                        s->vol_sprite_usage == GMC_SPRITE) {
                        s->current_picture.mb_type[xy] = MB_TYPE_SKIP  |
                                                         MB_TYPE_16x16 |
                                                         MB_TYPE_GMC   |
                                                         MB_TYPE_L0;
                        mx = get_amv(s, 0);
                        my = get_amv(s, 1);
                    } else {
                        s->current_picture.mb_type[xy] = MB_TYPE_SKIP  |
                                                         MB_TYPE_16x16 |
                                                         MB_TYPE_L0;
                        mx = my = 0;
                    }
                    mot_val[0]          =
                    mot_val[2]          =
                    mot_val[0 + stride] =
                    mot_val[2 + stride] = mx;
                    mot_val[1]          =
                    mot_val[3]          =
                    mot_val[1 + stride] =
                    mot_val[3 + stride] = my;

                    if (s->mbintra_table[xy])
                        ff_clean_intra_table_entries(s);
                    continue;
                }

                cbpc = get_vlc2(&s->gb, ff_h263_inter_MCBPC_vlc.table, INTER_MCBPC_VLC_BITS, 2);
                if (cbpc < 0) {
                    av_log(s->avctx, AV_LOG_ERROR,
                           "cbpc corrupted at %d %d\n", s->mb_x, s->mb_y);
                    return -1;
                }
                if (cbpc == 20)
                    goto try_again;

                s->cbp_table[xy] = cbpc & (8 + 3);  // 8 is dquant

                s->mb_intra = ((cbpc & 4) != 0);

                if (s->mb_intra) {
                    s->current_picture.mb_type[xy] = MB_TYPE_INTRA;
                    s->mbintra_table[xy] = 1;
                    mot_val[0]          =
                    mot_val[2]          =
                    mot_val[0 + stride] =
                    mot_val[2 + stride] = 0;
                    mot_val[1]          =
                    mot_val[3]          =
                    mot_val[1 + stride] =
                    mot_val[3 + stride] = 0;
                } else {
                    if (s->mbintra_table[xy])
                        ff_clean_intra_table_entries(s);

                    if (s->pict_type == AV_PICTURE_TYPE_S &&
                        s->vol_sprite_usage == GMC_SPRITE &&
                        (cbpc & 16) == 0)
                        s->mcsel = get_bits1(&s->gb);
                    else
                        s->mcsel = 0;

                    if ((cbpc & 16) == 0) {
                        /* 16x16 motion prediction */

                        ff_h263_pred_motion(s, 0, 0, &pred_x, &pred_y);
                        if (!s->mcsel) {
                            mx = ff_h263_decode_motion(s, pred_x, s->f_code);
                            if (mx >= 0xffff)
                                return -1;

                            my = ff_h263_decode_motion(s, pred_y, s->f_code);
                            if (my >= 0xffff)
                                return -1;
                            s->current_picture.mb_type[xy] = MB_TYPE_16x16 |
                                                             MB_TYPE_L0;
                        } else {
                            mx = get_amv(s, 0);
                            my = get_amv(s, 1);
                            s->current_picture.mb_type[xy] = MB_TYPE_16x16 |
                                                             MB_TYPE_GMC   |
                                                             MB_TYPE_L0;
                        }

                        mot_val[0]          =
                        mot_val[2]          =
                        mot_val[0 + stride] =
                        mot_val[2 + stride] = mx;
                        mot_val[1]          =
                        mot_val[3]          =
                        mot_val[1 + stride] =
                        mot_val[3 + stride] = my;
                    } else {
                        int i;
                        s->current_picture.mb_type[xy] = MB_TYPE_8x8 |
                                                         MB_TYPE_L0;
                        for (i = 0; i < 4; i++) {
                            int16_t *mot_val = ff_h263_pred_motion(s, i, 0, &pred_x, &pred_y);
                            mx = ff_h263_decode_motion(s, pred_x, s->f_code);
                            if (mx >= 0xffff)
                                return -1;

                            my = ff_h263_decode_motion(s, pred_y, s->f_code);
                            if (my >= 0xffff)
                                return -1;
                            mot_val[0] = mx;
                            mot_val[1] = my;
                        }
                    }
                }
            }
        }
        s->mb_x = 0;
    }

    return mb_num;
}

/**
 * decode second partition.
 * @return <0 if an error occurred
 */
static int mpeg4_decode_partition_b(MpegEncContext *s, int mb_count)
{
    int mb_num = 0;
    static const int8_t quant_tab[4] = { -1, -2, 1, 2 };

    s->mb_x = s->resync_mb_x;
    s->first_slice_line = 1;
    for (s->mb_y = s->resync_mb_y; mb_num < mb_count; s->mb_y++) {
        ff_init_block_index(s);
        for (; mb_num < mb_count && s->mb_x < s->mb_width; s->mb_x++) {
            const int xy = s->mb_x + s->mb_y * s->mb_stride;

            mb_num++;
            ff_update_block_index(s);
            if (s->mb_x == s->resync_mb_x && s->mb_y == s->resync_mb_y + 1)
                s->first_slice_line = 0;

            if (s->pict_type == AV_PICTURE_TYPE_I) {
                int ac_pred = get_bits1(&s->gb);
                int cbpy    = get_vlc2(&s->gb, ff_h263_cbpy_vlc.table, CBPY_VLC_BITS, 1);
                if (cbpy < 0) {
                    av_log(s->avctx, AV_LOG_ERROR,
                           "cbpy corrupted at %d %d\n", s->mb_x, s->mb_y);
                    return -1;
                }

                s->cbp_table[xy]               |= cbpy << 2;
                s->current_picture.mb_type[xy] |= ac_pred * MB_TYPE_ACPRED;
            } else { /* P || S_TYPE */
                if (IS_INTRA(s->current_picture.mb_type[xy])) {
                    int i;
                    int dir     = 0;
                    int ac_pred = get_bits1(&s->gb);
                    int cbpy    = get_vlc2(&s->gb, ff_h263_cbpy_vlc.table, CBPY_VLC_BITS, 1);

                    if (cbpy < 0) {
                        av_log(s->avctx, AV_LOG_ERROR,
                               "I cbpy corrupted at %d %d\n", s->mb_x, s->mb_y);
                        return -1;
                    }

                    if (s->cbp_table[xy] & 8)
                        ff_set_qscale(s, s->qscale + quant_tab[get_bits(&s->gb, 2)]);
                    s->current_picture.qscale_table[xy] = s->qscale;

                    for (i = 0; i < 6; i++) {
                        int dc_pred_dir;
                        int dc = mpeg4_decode_dc(s, i, &dc_pred_dir);
                        if (dc < 0) {
                            av_log(s->avctx, AV_LOG_ERROR,
                                   "DC corrupted at %d %d\n", s->mb_x, s->mb_y);
                            return -1;
                        }
                        dir <<= 1;
                        if (dc_pred_dir)
                            dir |= 1;
                    }
                    s->cbp_table[xy]               &= 3;  // remove dquant
                    s->cbp_table[xy]               |= cbpy << 2;
                    s->current_picture.mb_type[xy] |= ac_pred * MB_TYPE_ACPRED;
                    s->pred_dir_table[xy]           = dir;
                } else if (IS_SKIP(s->current_picture.mb_type[xy])) {
                    s->current_picture.qscale_table[xy] = s->qscale;
                    s->cbp_table[xy]                    = 0;
                } else {
                    int cbpy = get_vlc2(&s->gb, ff_h263_cbpy_vlc.table, CBPY_VLC_BITS, 1);

                    if (cbpy < 0) {
                        av_log(s->avctx, AV_LOG_ERROR,
                               "P cbpy corrupted at %d %d\n", s->mb_x, s->mb_y);
                        return -1;
                    }

                    if (s->cbp_table[xy] & 8)
                        ff_set_qscale(s, s->qscale + quant_tab[get_bits(&s->gb, 2)]);
                    s->current_picture.qscale_table[xy] = s->qscale;

                    s->cbp_table[xy] &= 3;  // remove dquant
                    s->cbp_table[xy] |= (cbpy ^ 0xf) << 2;
                }
            }
        }
        if (mb_num >= mb_count)
            return 0;
        s->mb_x = 0;
    }
    return 0;
}

/**
 * Decode the first and second partition.
 * @return <0 if error (and sets error type in the error_status_table)
 */
int ff_mpeg4_decode_partitions(MpegEncContext *s)
{
    int mb_num;
    const int part_a_error = s->pict_type == AV_PICTURE_TYPE_I ? (ER_DC_ERROR | ER_MV_ERROR) : ER_MV_ERROR;
    const int part_a_end   = s->pict_type == AV_PICTURE_TYPE_I ? (ER_DC_END   | ER_MV_END)   : ER_MV_END;

    mb_num = mpeg4_decode_partition_a(s);
    if (mb_num < 0) {
        ff_er_add_slice(&s->er, s->resync_mb_x, s->resync_mb_y,
                        s->mb_x, s->mb_y, part_a_error);
        return -1;
    }

    if (s->resync_mb_x + s->resync_mb_y * s->mb_width + mb_num > s->mb_num) {
        av_log(s->avctx, AV_LOG_ERROR, "slice below monitor ...\n");
        ff_er_add_slice(&s->er, s->resync_mb_x, s->resync_mb_y,
                        s->mb_x, s->mb_y, part_a_error);
        return -1;
    }

    s->mb_num_left = mb_num;

    if (s->pict_type == AV_PICTURE_TYPE_I) {
        while (show_bits(&s->gb, 9) == 1)
            skip_bits(&s->gb, 9);
        if (get_bits_long(&s->gb, 19) != DC_MARKER) {
            av_log(s->avctx, AV_LOG_ERROR,
                   "marker missing after first I partition at %d %d\n",
                   s->mb_x, s->mb_y);
            return -1;
        }
    } else {
        while (show_bits(&s->gb, 10) == 1)
            skip_bits(&s->gb, 10);
        if (get_bits(&s->gb, 17) != MOTION_MARKER) {
            av_log(s->avctx, AV_LOG_ERROR,
                   "marker missing after first P partition at %d %d\n",
                   s->mb_x, s->mb_y);
            return -1;
        }
    }
    ff_er_add_slice(&s->er, s->resync_mb_x, s->resync_mb_y,
                    s->mb_x - 1, s->mb_y, part_a_end);

    if (mpeg4_decode_partition_b(s, mb_num) < 0) {
        if (s->pict_type == AV_PICTURE_TYPE_P)
            ff_er_add_slice(&s->er, s->resync_mb_x, s->resync_mb_y,
                            s->mb_x, s->mb_y, ER_DC_ERROR);
        return -1;
    } else {
        if (s->pict_type == AV_PICTURE_TYPE_P)
            ff_er_add_slice(&s->er, s->resync_mb_x, s->resync_mb_y,
                            s->mb_x - 1, s->mb_y, ER_DC_END);
    }

    return 0;
}

/**
 * Decode a block.
 * @return <0 if an error occurred
 */
static inline int mpeg4_decode_block(MpegEncContext *s, int16_t *block,
                                     int n, int coded, int intra, int rvlc)
{
    int level, i, last, run, qmul, qadd;
    int av_uninit(dc_pred_dir);
    RLTable *rl;
    RL_VLC_ELEM *rl_vlc;
    const uint8_t *scan_table;

    // Note intra & rvlc should be optimized away if this is inlined

    if (intra) {
        if (s->use_intra_dc_vlc) {
            /* DC coef */
            if (s->partitioned_frame) {
                level = s->dc_val[0][s->block_index[n]];
                if (n < 4)
                    level = FASTDIV((level + (s->y_dc_scale >> 1)), s->y_dc_scale);
                else
                    level = FASTDIV((level + (s->c_dc_scale >> 1)), s->c_dc_scale);
                dc_pred_dir = (s->pred_dir_table[s->mb_x + s->mb_y * s->mb_stride] << n) & 32;
            } else {
                level = mpeg4_decode_dc(s, n, &dc_pred_dir);
                if (level < 0)
                    return -1;
            }
            block[0] = level;
            i        = 0;
        } else {
            i = -1;
            ff_mpeg4_pred_dc(s, n, 0, &dc_pred_dir, 0);
        }
        if (!coded)
            goto not_coded;

        if (rvlc) {
            rl     = &ff_rvlc_rl_intra;
            rl_vlc = ff_rvlc_rl_intra.rl_vlc[0];
        } else {
            rl     = &ff_mpeg4_rl_intra;
            rl_vlc = ff_mpeg4_rl_intra.rl_vlc[0];
        }
        if (s->ac_pred) {
            if (dc_pred_dir == 0)
                scan_table = s->intra_v_scantable.permutated;  /* left */
            else
                scan_table = s->intra_h_scantable.permutated;  /* top */
        } else {
            scan_table = s->intra_scantable.permutated;
        }
        qmul = 1;
        qadd = 0;
    } else {
        i = -1;
        if (!coded) {
            s->block_last_index[n] = i;
            return 0;
        }
        if (rvlc)
            rl = &ff_rvlc_rl_inter;
        else
            rl = &ff_h263_rl_inter;

        scan_table = s->intra_scantable.permutated;

        if (s->mpeg_quant) {
            qmul = 1;
            qadd = 0;
            if (rvlc)
                rl_vlc = ff_rvlc_rl_inter.rl_vlc[0];
            else
                rl_vlc = ff_h263_rl_inter.rl_vlc[0];
        } else {
            qmul = s->qscale << 1;
            qadd = (s->qscale - 1) | 1;
            if (rvlc)
                rl_vlc = ff_rvlc_rl_inter.rl_vlc[s->qscale];
            else
                rl_vlc = ff_h263_rl_inter.rl_vlc[s->qscale];
        }
    }
    {
        OPEN_READER(re, &s->gb);
        for (;;) {
            UPDATE_CACHE(re, &s->gb);
            GET_RL_VLC(level, run, re, &s->gb, rl_vlc, TEX_VLC_BITS, 2, 0);
            if (level == 0) {
                /* escape */
                if (rvlc) {
                    if (SHOW_UBITS(re, &s->gb, 1) == 0) {
                        av_log(s->avctx, AV_LOG_ERROR,
                               "1. marker bit missing in rvlc esc\n");
                        return -1;
                    }
                    SKIP_CACHE(re, &s->gb, 1);

                    last = SHOW_UBITS(re, &s->gb, 1);
                    SKIP_CACHE(re, &s->gb, 1);
                    run = SHOW_UBITS(re, &s->gb, 6);
                    SKIP_COUNTER(re, &s->gb, 1 + 1 + 6);
                    UPDATE_CACHE(re, &s->gb);

                    if (SHOW_UBITS(re, &s->gb, 1) == 0) {
                        av_log(s->avctx, AV_LOG_ERROR,
                               "2. marker bit missing in rvlc esc\n");
                        return -1;
                    }
                    SKIP_CACHE(re, &s->gb, 1);

                    level = SHOW_UBITS(re, &s->gb, 11);
                    SKIP_CACHE(re, &s->gb, 11);

                    if (SHOW_UBITS(re, &s->gb, 5) != 0x10) {
                        av_log(s->avctx, AV_LOG_ERROR, "reverse esc missing\n");
                        return -1;
                    }
                    SKIP_CACHE(re, &s->gb, 5);

                    level = level * qmul + qadd;
                    level = (level ^ SHOW_SBITS(re, &s->gb, 1)) - SHOW_SBITS(re, &s->gb, 1);
                    SKIP_COUNTER(re, &s->gb, 1 + 11 + 5 + 1);

                    i += run + 1;
                    if (last)
                        i += 192;
                } else {
                    int cache;
                    cache = GET_CACHE(re, &s->gb);

                    if (IS_3IV1)
                        cache ^= 0xC0000000;

                    if (cache & 0x80000000) {
                        if (cache & 0x40000000) {
                            /* third escape */
                            SKIP_CACHE(re, &s->gb, 2);
                            last = SHOW_UBITS(re, &s->gb, 1);
                            SKIP_CACHE(re, &s->gb, 1);
                            run = SHOW_UBITS(re, &s->gb, 6);
                            SKIP_COUNTER(re, &s->gb, 2 + 1 + 6);
                            UPDATE_CACHE(re, &s->gb);

                            if (IS_3IV1) {
                                level = SHOW_SBITS(re, &s->gb, 12);
                                LAST_SKIP_BITS(re, &s->gb, 12);
                            } else {
                                if (SHOW_UBITS(re, &s->gb, 1) == 0) {
                                    av_log(s->avctx, AV_LOG_ERROR,
                                           "1. marker bit missing in 3. esc\n");
                                    return -1;
                                }
                                SKIP_CACHE(re, &s->gb, 1);

                                level = SHOW_SBITS(re, &s->gb, 12);
                                SKIP_CACHE(re, &s->gb, 12);

                                if (SHOW_UBITS(re, &s->gb, 1) == 0) {
                                    av_log(s->avctx, AV_LOG_ERROR,
                                           "2. marker bit missing in 3. esc\n");
                                    return -1;
                                }

                                SKIP_COUNTER(re, &s->gb, 1 + 12 + 1);
                            }

#if 0
                            if (s->error_recognition >= FF_ER_COMPLIANT) {
                                const int abs_level= FFABS(level);
                                if (abs_level<=MAX_LEVEL && run<=MAX_RUN) {
                                    const int run1= run - rl->max_run[last][abs_level] - 1;
                                    if (abs_level <= rl->max_level[last][run]) {
                                        av_log(s->avctx, AV_LOG_ERROR, "illegal 3. esc, vlc encoding possible\n");
                                        return -1;
                                    }
                                    if (s->error_recognition > FF_ER_COMPLIANT) {
                                        if (abs_level <= rl->max_level[last][run]*2) {
                                            av_log(s->avctx, AV_LOG_ERROR, "illegal 3. esc, esc 1 encoding possible\n");
                                            return -1;
                                        }
                                        if (run1 >= 0 && abs_level <= rl->max_level[last][run1]) {
                                            av_log(s->avctx, AV_LOG_ERROR, "illegal 3. esc, esc 2 encoding possible\n");
                                            return -1;
                                        }
                                    }
                                }
                            }
#endif
                            if (level > 0)
                                level = level * qmul + qadd;
                            else
                                level = level * qmul - qadd;

                            if ((unsigned)(level + 2048) > 4095) {
                                if (s->err_recognition & (AV_EF_BITSTREAM|AV_EF_AGGRESSIVE)) {
                                    if (level > 2560 || level < -2560) {
                                        av_log(s->avctx, AV_LOG_ERROR,
                                               "|level| overflow in 3. esc, qp=%d\n",
                                               s->qscale);
                                        return -1;
                                    }
                                }
                                level = level < 0 ? -2048 : 2047;
                            }

                            i += run + 1;
                            if (last)
                                i += 192;
                        } else {
                            /* second escape */
                            SKIP_BITS(re, &s->gb, 2);
                            GET_RL_VLC(level, run, re, &s->gb, rl_vlc, TEX_VLC_BITS, 2, 1);
                            i    += run + rl->max_run[run >> 7][level / qmul] + 1;  // FIXME opt indexing
                            level = (level ^ SHOW_SBITS(re, &s->gb, 1)) - SHOW_SBITS(re, &s->gb, 1);
                            LAST_SKIP_BITS(re, &s->gb, 1);
                        }
                    } else {
                        /* first escape */
                        SKIP_BITS(re, &s->gb, 1);
                        GET_RL_VLC(level, run, re, &s->gb, rl_vlc, TEX_VLC_BITS, 2, 1);
                        i    += run;
                        level = level + rl->max_level[run >> 7][(run - 1) & 63] * qmul;  // FIXME opt indexing
                        level = (level ^ SHOW_SBITS(re, &s->gb, 1)) - SHOW_SBITS(re, &s->gb, 1);
                        LAST_SKIP_BITS(re, &s->gb, 1);
                    }
                }
            } else {
                i    += run;
                level = (level ^ SHOW_SBITS(re, &s->gb, 1)) - SHOW_SBITS(re, &s->gb, 1);
                LAST_SKIP_BITS(re, &s->gb, 1);
            }
            if (i > 62) {
                i -= 192;
                if (i & (~63)) {
                    av_log(s->avctx, AV_LOG_ERROR,
                           "ac-tex damaged at %d %d\n", s->mb_x, s->mb_y);
                    return -1;
                }

                block[scan_table[i]] = level;
                break;
            }

            block[scan_table[i]] = level;
        }
        CLOSE_READER(re, &s->gb);
    }

not_coded:
    if (intra) {
        if (!s->use_intra_dc_vlc) {
            block[0] = ff_mpeg4_pred_dc(s, n, block[0], &dc_pred_dir, 0);

            i -= i >> 31;  // if (i == -1) i = 0;
        }

        ff_mpeg4_pred_ac(s, block, n, dc_pred_dir);
        if (s->ac_pred)
            i = 63;  // FIXME not optimal
    }
    s->block_last_index[n] = i;
    return 0;
}

/**
 * decode partition C of one MB.
 * @return <0 if an error occurred
 */
static int mpeg4_decode_partitioned_mb(MpegEncContext *s, int16_t block[6][64])
{
    int cbp, mb_type;
    const int xy = s->mb_x + s->mb_y * s->mb_stride;

    mb_type = s->current_picture.mb_type[xy];
    cbp     = s->cbp_table[xy];

    s->use_intra_dc_vlc = s->qscale < s->intra_dc_threshold;

    if (s->current_picture.qscale_table[xy] != s->qscale)
        ff_set_qscale(s, s->current_picture.qscale_table[xy]);

    if (s->pict_type == AV_PICTURE_TYPE_P ||
        s->pict_type == AV_PICTURE_TYPE_S) {
        int i;
        for (i = 0; i < 4; i++) {
            s->mv[0][i][0] = s->current_picture.motion_val[0][s->block_index[i]][0];
            s->mv[0][i][1] = s->current_picture.motion_val[0][s->block_index[i]][1];
        }
        s->mb_intra = IS_INTRA(mb_type);

        if (IS_SKIP(mb_type)) {
            /* skip mb */
            for (i = 0; i < 6; i++)
                s->block_last_index[i] = -1;
            s->mv_dir  = MV_DIR_FORWARD;
            s->mv_type = MV_TYPE_16X16;
            if (s->pict_type == AV_PICTURE_TYPE_S
                && s->vol_sprite_usage == GMC_SPRITE) {
                s->mcsel      = 1;
                s->mb_skipped = 0;
            } else {
                s->mcsel      = 0;
                s->mb_skipped = 1;
            }
        } else if (s->mb_intra) {
            s->ac_pred = IS_ACPRED(s->current_picture.mb_type[xy]);
        } else if (!s->mb_intra) {
            // s->mcsel = 0;  // FIXME do we need to init that?

            s->mv_dir = MV_DIR_FORWARD;
            if (IS_8X8(mb_type)) {
                s->mv_type = MV_TYPE_8X8;
            } else {
                s->mv_type = MV_TYPE_16X16;
            }
        }
    } else { /* I-Frame */
        s->mb_intra = 1;
        s->ac_pred  = IS_ACPRED(s->current_picture.mb_type[xy]);
    }

    if (!IS_SKIP(mb_type)) {
        int i;
        s->dsp.clear_blocks(s->block[0]);
        /* decode each block */
        for (i = 0; i < 6; i++) {
            if (mpeg4_decode_block(s, block[i], i, cbp & 32, s->mb_intra, s->rvlc) < 0) {
                av_log(s->avctx, AV_LOG_ERROR,
                       "texture corrupted at %d %d %d\n",
                       s->mb_x, s->mb_y, s->mb_intra);
                return -1;
            }
            cbp += cbp;
        }
    }

    /* per-MB end of slice check */
    if (--s->mb_num_left <= 0) {
        if (mpeg4_is_resync(s))
            return SLICE_END;
        else
            return SLICE_NOEND;
    } else {
        if (mpeg4_is_resync(s)) {
            const int delta = s->mb_x + 1 == s->mb_width ? 2 : 1;
            if (s->cbp_table[xy + delta])
                return SLICE_END;
        }
        return SLICE_OK;
    }
}

static int mpeg4_decode_mb(MpegEncContext *s, int16_t block[6][64])
{
    int cbpc, cbpy, i, cbp, pred_x, pred_y, mx, my, dquant;
    int16_t *mot_val;
    static int8_t quant_tab[4] = { -1, -2, 1, 2 };
    const int xy = s->mb_x + s->mb_y * s->mb_stride;

    av_assert2(s->h263_pred);

    if (s->pict_type == AV_PICTURE_TYPE_P ||
        s->pict_type == AV_PICTURE_TYPE_S) {
        do {
            if (get_bits1(&s->gb)) {
                /* skip mb */
                s->mb_intra = 0;
                for (i = 0; i < 6; i++)
                    s->block_last_index[i] = -1;
                s->mv_dir  = MV_DIR_FORWARD;
                s->mv_type = MV_TYPE_16X16;
                if (s->pict_type == AV_PICTURE_TYPE_S &&
                    s->vol_sprite_usage == GMC_SPRITE) {
                    s->current_picture.mb_type[xy] = MB_TYPE_SKIP  |
                                                     MB_TYPE_GMC   |
                                                     MB_TYPE_16x16 |
                                                     MB_TYPE_L0;
                    s->mcsel       = 1;
                    s->mv[0][0][0] = get_amv(s, 0);
                    s->mv[0][0][1] = get_amv(s, 1);
                    s->mb_skipped  = 0;
                } else {
                    s->current_picture.mb_type[xy] = MB_TYPE_SKIP  |
                                                     MB_TYPE_16x16 |
                                                     MB_TYPE_L0;
                    s->mcsel       = 0;
                    s->mv[0][0][0] = 0;
                    s->mv[0][0][1] = 0;
                    s->mb_skipped  = 1;
                }
                goto end;
            }
            cbpc = get_vlc2(&s->gb, ff_h263_inter_MCBPC_vlc.table, INTER_MCBPC_VLC_BITS, 2);
            if (cbpc < 0) {
                av_log(s->avctx, AV_LOG_ERROR,
                       "cbpc damaged at %d %d\n", s->mb_x, s->mb_y);
                return -1;
            }
        } while (cbpc == 20);

        s->dsp.clear_blocks(s->block[0]);
        dquant      = cbpc & 8;
        s->mb_intra = ((cbpc & 4) != 0);
        if (s->mb_intra)
            goto intra;

        if (s->pict_type == AV_PICTURE_TYPE_S &&
            s->vol_sprite_usage == GMC_SPRITE && (cbpc & 16) == 0)
            s->mcsel = get_bits1(&s->gb);
        else
            s->mcsel = 0;
        cbpy = get_vlc2(&s->gb, ff_h263_cbpy_vlc.table, CBPY_VLC_BITS, 1) ^ 0x0F;

        cbp = (cbpc & 3) | (cbpy << 2);
        if (dquant)
            ff_set_qscale(s, s->qscale + quant_tab[get_bits(&s->gb, 2)]);
        if ((!s->progressive_sequence) &&
            (cbp || (s->workaround_bugs & FF_BUG_XVID_ILACE)))
            s->interlaced_dct = get_bits1(&s->gb);

        s->mv_dir = MV_DIR_FORWARD;
        if ((cbpc & 16) == 0) {
            if (s->mcsel) {
                s->current_picture.mb_type[xy] = MB_TYPE_GMC   |
                                                 MB_TYPE_16x16 |
                                                 MB_TYPE_L0;
                /* 16x16 global motion prediction */
                s->mv_type     = MV_TYPE_16X16;
                mx             = get_amv(s, 0);
                my             = get_amv(s, 1);
                s->mv[0][0][0] = mx;
                s->mv[0][0][1] = my;
            } else if ((!s->progressive_sequence) && get_bits1(&s->gb)) {
                s->current_picture.mb_type[xy] = MB_TYPE_16x8 |
                                                 MB_TYPE_L0   |
                                                 MB_TYPE_INTERLACED;
                /* 16x8 field motion prediction */
                s->mv_type = MV_TYPE_FIELD;

                s->field_select[0][0] = get_bits1(&s->gb);
                s->field_select[0][1] = get_bits1(&s->gb);

                ff_h263_pred_motion(s, 0, 0, &pred_x, &pred_y);

                for (i = 0; i < 2; i++) {
                    mx = ff_h263_decode_motion(s, pred_x, s->f_code);
                    if (mx >= 0xffff)
                        return -1;

                    my = ff_h263_decode_motion(s, pred_y / 2, s->f_code);
                    if (my >= 0xffff)
                        return -1;

                    s->mv[0][i][0] = mx;
                    s->mv[0][i][1] = my;
                }
            } else {
                s->current_picture.mb_type[xy] = MB_TYPE_16x16 | MB_TYPE_L0;
                /* 16x16 motion prediction */
                s->mv_type = MV_TYPE_16X16;
                ff_h263_pred_motion(s, 0, 0, &pred_x, &pred_y);
                mx = ff_h263_decode_motion(s, pred_x, s->f_code);

                if (mx >= 0xffff)
                    return -1;

                my = ff_h263_decode_motion(s, pred_y, s->f_code);

                if (my >= 0xffff)
                    return -1;
                s->mv[0][0][0] = mx;
                s->mv[0][0][1] = my;
            }
        } else {
            s->current_picture.mb_type[xy] = MB_TYPE_8x8 | MB_TYPE_L0;
            s->mv_type                     = MV_TYPE_8X8;
            for (i = 0; i < 4; i++) {
                mot_val = ff_h263_pred_motion(s, i, 0, &pred_x, &pred_y);
                mx      = ff_h263_decode_motion(s, pred_x, s->f_code);
                if (mx >= 0xffff)
                    return -1;

                my = ff_h263_decode_motion(s, pred_y, s->f_code);
                if (my >= 0xffff)
                    return -1;
                s->mv[0][i][0] = mx;
                s->mv[0][i][1] = my;
                mot_val[0]     = mx;
                mot_val[1]     = my;
            }
        }
    } else if (s->pict_type == AV_PICTURE_TYPE_B) {
        int modb1;   // first bit of modb
        int modb2;   // second bit of modb
        int mb_type;

        s->mb_intra = 0;  // B-frames never contain intra blocks
        s->mcsel    = 0;  //      ...               true gmc blocks

        if (s->mb_x == 0) {
            for (i = 0; i < 2; i++) {
                s->last_mv[i][0][0] =
                s->last_mv[i][0][1] =
                s->last_mv[i][1][0] =
                s->last_mv[i][1][1] = 0;
            }

            ff_thread_await_progress(&s->next_picture_ptr->tf, s->mb_y, 0);
        }

        /* if we skipped it in the future P Frame than skip it now too */
        s->mb_skipped = s->next_picture.mbskip_table[s->mb_y * s->mb_stride + s->mb_x];  // Note, skiptab=0 if last was GMC

        if (s->mb_skipped) {
            /* skip mb */
            for (i = 0; i < 6; i++)
                s->block_last_index[i] = -1;

            s->mv_dir      = MV_DIR_FORWARD;
            s->mv_type     = MV_TYPE_16X16;
            s->mv[0][0][0] =
            s->mv[0][0][1] =
            s->mv[1][0][0] =
            s->mv[1][0][1] = 0;
            s->current_picture.mb_type[xy] = MB_TYPE_SKIP  |
                                             MB_TYPE_16x16 |
                                             MB_TYPE_L0;
            goto end;
        }

        modb1 = get_bits1(&s->gb);
        if (modb1) {
            // like MB_TYPE_B_DIRECT but no vectors coded
            mb_type = MB_TYPE_DIRECT2 | MB_TYPE_SKIP | MB_TYPE_L0L1;
            cbp     = 0;
        } else {
            modb2   = get_bits1(&s->gb);
            mb_type = get_vlc2(&s->gb, mb_type_b_vlc.table, MB_TYPE_B_VLC_BITS, 1);
            if (mb_type < 0) {
                av_log(s->avctx, AV_LOG_ERROR, "illegal MB_type\n");
                return -1;
            }
            mb_type = mb_type_b_map[mb_type];
            if (modb2) {
                cbp = 0;
            } else {
                s->dsp.clear_blocks(s->block[0]);
                cbp = get_bits(&s->gb, 6);
            }

            if ((!IS_DIRECT(mb_type)) && cbp) {
                if (get_bits1(&s->gb))
                    ff_set_qscale(s, s->qscale + get_bits1(&s->gb) * 4 - 2);
            }

            if (!s->progressive_sequence) {
                if (cbp)
                    s->interlaced_dct = get_bits1(&s->gb);

                if (!IS_DIRECT(mb_type) && get_bits1(&s->gb)) {
                    mb_type |= MB_TYPE_16x8 | MB_TYPE_INTERLACED;
                    mb_type &= ~MB_TYPE_16x16;

                    if (USES_LIST(mb_type, 0)) {
                        s->field_select[0][0] = get_bits1(&s->gb);
                        s->field_select[0][1] = get_bits1(&s->gb);
                    }
                    if (USES_LIST(mb_type, 1)) {
                        s->field_select[1][0] = get_bits1(&s->gb);
                        s->field_select[1][1] = get_bits1(&s->gb);
                    }
                }
            }

            s->mv_dir = 0;
            if ((mb_type & (MB_TYPE_DIRECT2 | MB_TYPE_INTERLACED)) == 0) {
                s->mv_type = MV_TYPE_16X16;

                if (USES_LIST(mb_type, 0)) {
                    s->mv_dir = MV_DIR_FORWARD;

                    mx = ff_h263_decode_motion(s, s->last_mv[0][0][0], s->f_code);
                    my = ff_h263_decode_motion(s, s->last_mv[0][0][1], s->f_code);
                    s->last_mv[0][1][0] =
                    s->last_mv[0][0][0] =
                    s->mv[0][0][0]      = mx;
                    s->last_mv[0][1][1] =
                    s->last_mv[0][0][1] =
                    s->mv[0][0][1]      = my;
                }

                if (USES_LIST(mb_type, 1)) {
                    s->mv_dir |= MV_DIR_BACKWARD;

                    mx = ff_h263_decode_motion(s, s->last_mv[1][0][0], s->b_code);
                    my = ff_h263_decode_motion(s, s->last_mv[1][0][1], s->b_code);
                    s->last_mv[1][1][0] =
                    s->last_mv[1][0][0] =
                    s->mv[1][0][0]      = mx;
                    s->last_mv[1][1][1] =
                    s->last_mv[1][0][1] =
                    s->mv[1][0][1]      = my;
                }
            } else if (!IS_DIRECT(mb_type)) {
                s->mv_type = MV_TYPE_FIELD;

                if (USES_LIST(mb_type, 0)) {
                    s->mv_dir = MV_DIR_FORWARD;

                    for (i = 0; i < 2; i++) {
                        mx = ff_h263_decode_motion(s, s->last_mv[0][i][0], s->f_code);
                        my = ff_h263_decode_motion(s, s->last_mv[0][i][1] / 2, s->f_code);
                        s->last_mv[0][i][0] =
                        s->mv[0][i][0]      = mx;
                        s->last_mv[0][i][1] = (s->mv[0][i][1] = my) * 2;
                    }
                }

                if (USES_LIST(mb_type, 1)) {
                    s->mv_dir |= MV_DIR_BACKWARD;

                    for (i = 0; i < 2; i++) {
                        mx = ff_h263_decode_motion(s, s->last_mv[1][i][0], s->b_code);
                        my = ff_h263_decode_motion(s, s->last_mv[1][i][1] / 2, s->b_code);
                        s->last_mv[1][i][0] =
                        s->mv[1][i][0]      = mx;
                        s->last_mv[1][i][1] = (s->mv[1][i][1] = my) * 2;
                    }
                }
            }
        }

        if (IS_DIRECT(mb_type)) {
            if (IS_SKIP(mb_type)) {
                mx =
                my = 0;
            } else {
                mx = ff_h263_decode_motion(s, 0, 1);
                my = ff_h263_decode_motion(s, 0, 1);
            }

            s->mv_dir = MV_DIR_FORWARD | MV_DIR_BACKWARD | MV_DIRECT;
            mb_type  |= ff_mpeg4_set_direct_mv(s, mx, my);
        }
        s->current_picture.mb_type[xy] = mb_type;
    } else { /* I-Frame */
        do {
            cbpc = get_vlc2(&s->gb, ff_h263_intra_MCBPC_vlc.table, INTRA_MCBPC_VLC_BITS, 2);
            if (cbpc < 0) {
                av_log(s->avctx, AV_LOG_ERROR,
                       "I cbpc damaged at %d %d\n", s->mb_x, s->mb_y);
                return -1;
            }
        } while (cbpc == 8);

        dquant = cbpc & 4;
        s->mb_intra = 1;

intra:
        s->ac_pred = get_bits1(&s->gb);
        if (s->ac_pred)
            s->current_picture.mb_type[xy] = MB_TYPE_INTRA | MB_TYPE_ACPRED;
        else
            s->current_picture.mb_type[xy] = MB_TYPE_INTRA;

        cbpy = get_vlc2(&s->gb, ff_h263_cbpy_vlc.table, CBPY_VLC_BITS, 1);
        if (cbpy < 0) {
            av_log(s->avctx, AV_LOG_ERROR,
                   "I cbpy damaged at %d %d\n", s->mb_x, s->mb_y);
            return -1;
        }
        cbp = (cbpc & 3) | (cbpy << 2);

        s->use_intra_dc_vlc = s->qscale < s->intra_dc_threshold;

        if (dquant)
            ff_set_qscale(s, s->qscale + quant_tab[get_bits(&s->gb, 2)]);

        if (!s->progressive_sequence)
            s->interlaced_dct = get_bits1(&s->gb);

        s->dsp.clear_blocks(s->block[0]);
        /* decode each block */
        for (i = 0; i < 6; i++) {
            if (mpeg4_decode_block(s, block[i], i, cbp & 32, 1, 0) < 0)
                return -1;
            cbp += cbp;
        }
        goto end;
    }

    /* decode each block */
    for (i = 0; i < 6; i++) {
        if (mpeg4_decode_block(s, block[i], i, cbp & 32, 0, 0) < 0)
            return -1;
        cbp += cbp;
    }

end:
    /* per-MB end of slice check */
    if (s->codec_id == AV_CODEC_ID_MPEG4) {
        int next = mpeg4_is_resync(s);
        if (next) {
            if        (s->mb_x + s->mb_y*s->mb_width + 1 >  next && (s->avctx->err_recognition & AV_EF_AGGRESSIVE)) {
                return -1;
            } else if (s->mb_x + s->mb_y*s->mb_width + 1 >= next)
                return SLICE_END;

            if (s->pict_type == AV_PICTURE_TYPE_B) {
                const int delta= s->mb_x + 1 == s->mb_width ? 2 : 1;
                ff_thread_await_progress(&s->next_picture_ptr->tf,
                                         (s->mb_x + delta >= s->mb_width)
                                         ? FFMIN(s->mb_y + 1, s->mb_height - 1)
                                         : s->mb_y, 0);
                if (s->next_picture.mbskip_table[xy + delta])
                    return SLICE_OK;
            }

            return SLICE_END;
        }
    }

    return SLICE_OK;
}

static int mpeg4_decode_gop_header(MpegEncContext *s, GetBitContext *gb)
{
    int hours, minutes, seconds;

    if (!show_bits(gb, 23)) {
        av_log(s->avctx, AV_LOG_WARNING, "GOP header invalid\n");
        return -1;
    }

    hours   = get_bits(gb, 5);
    minutes = get_bits(gb, 6);
    skip_bits1(gb);
    seconds = get_bits(gb, 6);

    s->time_base = seconds + 60*(minutes + 60*hours);

    skip_bits1(gb);
    skip_bits1(gb);

    return 0;
}

static int mpeg4_decode_profile_level(MpegEncContext *s, GetBitContext *gb)
{

    s->avctx->profile = get_bits(gb, 4);
    s->avctx->level   = get_bits(gb, 4);

    // for Simple profile, level 0
    if (s->avctx->profile == 0 && s->avctx->level == 8) {
        s->avctx->level = 0;
    }

    return 0;
}

static int decode_vol_header(MpegEncContext *s, GetBitContext *gb)
{
    int width, height, vo_ver_id;

    /* vol header */
    skip_bits(gb, 1);                   /* random access */
    s->vo_type = get_bits(gb, 8);
    if (get_bits1(gb) != 0) {           /* is_ol_id */
        vo_ver_id = get_bits(gb, 4);    /* vo_ver_id */
        skip_bits(gb, 3);               /* vo_priority */
    } else {
        vo_ver_id = 1;
    }
    s->aspect_ratio_info = get_bits(gb, 4);
    if (s->aspect_ratio_info == FF_ASPECT_EXTENDED) {
        s->avctx->sample_aspect_ratio.num = get_bits(gb, 8);  // par_width
        s->avctx->sample_aspect_ratio.den = get_bits(gb, 8);  // par_height
    } else {
        s->avctx->sample_aspect_ratio = ff_h263_pixel_aspect[s->aspect_ratio_info];
    }

    if ((s->vol_control_parameters = get_bits1(gb))) { /* vol control parameter */
        int chroma_format = get_bits(gb, 2);
        if (chroma_format != CHROMA_420)
            av_log(s->avctx, AV_LOG_ERROR, "illegal chroma format\n");

        s->low_delay = get_bits1(gb);
        if (get_bits1(gb)) {    /* vbv parameters */
            get_bits(gb, 15);   /* first_half_bitrate */
            skip_bits1(gb);     /* marker */
            get_bits(gb, 15);   /* latter_half_bitrate */
            skip_bits1(gb);     /* marker */
            get_bits(gb, 15);   /* first_half_vbv_buffer_size */
            skip_bits1(gb);     /* marker */
            get_bits(gb, 3);    /* latter_half_vbv_buffer_size */
            get_bits(gb, 11);   /* first_half_vbv_occupancy */
            skip_bits1(gb);     /* marker */
            get_bits(gb, 15);   /* latter_half_vbv_occupancy */
            skip_bits1(gb);     /* marker */
        }
    } else {
        /* is setting low delay flag only once the smartest thing to do?
         * low delay detection won't be overriden. */
        if (s->picture_number == 0)
            s->low_delay = 0;
    }

    s->shape = get_bits(gb, 2); /* vol shape */
    if (s->shape != RECT_SHAPE)
        av_log(s->avctx, AV_LOG_ERROR, "only rectangular vol supported\n");
    if (s->shape == GRAY_SHAPE && vo_ver_id != 1) {
        av_log(s->avctx, AV_LOG_ERROR, "Gray shape not supported\n");
        skip_bits(gb, 4);  /* video_object_layer_shape_extension */
    }

    check_marker(gb, "before time_increment_resolution");

    s->avctx->time_base.den = get_bits(gb, 16);
    if (!s->avctx->time_base.den) {
        av_log(s->avctx, AV_LOG_ERROR, "time_base.den==0\n");
        s->avctx->time_base.num = 0;
        return -1;
    }

    s->time_increment_bits = av_log2(s->avctx->time_base.den - 1) + 1;
    if (s->time_increment_bits < 1)
        s->time_increment_bits = 1;

    check_marker(gb, "before fixed_vop_rate");

    if (get_bits1(gb) != 0)     /* fixed_vop_rate  */
        s->avctx->time_base.num = get_bits(gb, s->time_increment_bits);
    else
        s->avctx->time_base.num = 1;

    s->t_frame = 0;

    if (s->shape != BIN_ONLY_SHAPE) {
        if (s->shape == RECT_SHAPE) {
            check_marker(gb, "before width");
            width = get_bits(gb, 13);
            check_marker(gb, "before height");
            height = get_bits(gb, 13);
            check_marker(gb, "after height");
            if (width && height &&  /* they should be non zero but who knows */
                !(s->width && s->codec_tag == AV_RL32("MP4S"))) {
                if (s->width && s->height &&
                    (s->width != width || s->height != height))
                    s->context_reinit = 1;
                s->width  = width;
                s->height = height;
            }
        }

        s->progressive_sequence  =
        s->progressive_frame     = get_bits1(gb) ^ 1;
        s->interlaced_dct        = 0;
        if (!get_bits1(gb) && (s->avctx->debug & FF_DEBUG_PICT_INFO))
            av_log(s->avctx, AV_LOG_INFO,           /* OBMC Disable */
                   "MPEG4 OBMC not supported (very likely buggy encoder)\n");
        if (vo_ver_id == 1)
            s->vol_sprite_usage = get_bits1(gb);    /* vol_sprite_usage */
        else
            s->vol_sprite_usage = get_bits(gb, 2);  /* vol_sprite_usage */

        if (s->vol_sprite_usage == STATIC_SPRITE)
            av_log(s->avctx, AV_LOG_ERROR, "Static Sprites not supported\n");
        if (s->vol_sprite_usage == STATIC_SPRITE ||
            s->vol_sprite_usage == GMC_SPRITE) {
            if (s->vol_sprite_usage == STATIC_SPRITE) {
                s->sprite_width = get_bits(gb, 13);
                skip_bits1(gb); /* marker */
                s->sprite_height = get_bits(gb, 13);
                skip_bits1(gb); /* marker */
                s->sprite_left = get_bits(gb, 13);
                skip_bits1(gb); /* marker */
                s->sprite_top = get_bits(gb, 13);
                skip_bits1(gb); /* marker */
            }
            s->num_sprite_warping_points = get_bits(gb, 6);
            if (s->num_sprite_warping_points > 3) {
                av_log(s->avctx, AV_LOG_ERROR,
                       "%d sprite_warping_points\n",
                       s->num_sprite_warping_points);
                s->num_sprite_warping_points = 0;
                return -1;
            }
            s->sprite_warping_accuracy  = get_bits(gb, 2);
            s->sprite_brightness_change = get_bits1(gb);
            if (s->vol_sprite_usage == STATIC_SPRITE)
                s->low_latency_sprite = get_bits1(gb);
        }
        // FIXME sadct disable bit if verid!=1 && shape not rect

        if (get_bits1(gb) == 1) {                   /* not_8_bit */
            s->quant_precision = get_bits(gb, 4);   /* quant_precision */
            if (get_bits(gb, 4) != 8)               /* bits_per_pixel */
                av_log(s->avctx, AV_LOG_ERROR, "N-bit not supported\n");
            if (s->quant_precision != 5)
                av_log(s->avctx, AV_LOG_ERROR,
                       "quant precision %d\n", s->quant_precision);
            if (s->quant_precision<3 || s->quant_precision>9) {
                s->quant_precision = 5;
            }
        } else {
            s->quant_precision = 5;
        }

        // FIXME a bunch of grayscale shape things

        if ((s->mpeg_quant = get_bits1(gb))) { /* vol_quant_type */
            int i, v;

            /* load default matrixes */
            for (i = 0; i < 64; i++) {
                int j = s->dsp.idct_permutation[i];
                v = ff_mpeg4_default_intra_matrix[i];
                s->intra_matrix[j]        = v;
                s->chroma_intra_matrix[j] = v;

                v = ff_mpeg4_default_non_intra_matrix[i];
                s->inter_matrix[j]        = v;
                s->chroma_inter_matrix[j] = v;
            }

            /* load custom intra matrix */
            if (get_bits1(gb)) {
                int last = 0;
                for (i = 0; i < 64; i++) {
                    int j;
                    v = get_bits(gb, 8);
                    if (v == 0)
                        break;

                    last = v;
                    j = s->dsp.idct_permutation[ff_zigzag_direct[i]];
                    s->intra_matrix[j]        = last;
                    s->chroma_intra_matrix[j] = last;
                }

                /* replicate last value */
                for (; i < 64; i++) {
                    int j = s->dsp.idct_permutation[ff_zigzag_direct[i]];
                    s->intra_matrix[j]        = last;
                    s->chroma_intra_matrix[j] = last;
                }
            }

            /* load custom non intra matrix */
            if (get_bits1(gb)) {
                int last = 0;
                for (i = 0; i < 64; i++) {
                    int j;
                    v = get_bits(gb, 8);
                    if (v == 0)
                        break;

                    last = v;
                    j = s->dsp.idct_permutation[ff_zigzag_direct[i]];
                    s->inter_matrix[j]        = v;
                    s->chroma_inter_matrix[j] = v;
                }

                /* replicate last value */
                for (; i < 64; i++) {
                    int j = s->dsp.idct_permutation[ff_zigzag_direct[i]];
                    s->inter_matrix[j]        = last;
                    s->chroma_inter_matrix[j] = last;
                }
            }

            // FIXME a bunch of grayscale shape things
        }

        if (vo_ver_id != 1)
            s->quarter_sample = get_bits1(gb);
        else
            s->quarter_sample = 0;

        if (!get_bits1(gb)) {
            int pos               = get_bits_count(gb);
            int estimation_method = get_bits(gb, 2);
            if (estimation_method < 2) {
                if (!get_bits1(gb)) {
                    s->cplx_estimation_trash_i += 8 * get_bits1(gb);  /* opaque */
                    s->cplx_estimation_trash_i += 8 * get_bits1(gb);  /* transparent */
                    s->cplx_estimation_trash_i += 8 * get_bits1(gb);  /* intra_cae */
                    s->cplx_estimation_trash_i += 8 * get_bits1(gb);  /* inter_cae */
                    s->cplx_estimation_trash_i += 8 * get_bits1(gb);  /* no_update */
                    s->cplx_estimation_trash_i += 8 * get_bits1(gb);  /* upampling */
                }
                if (!get_bits1(gb)) {
                    s->cplx_estimation_trash_i += 8 * get_bits1(gb);  /* intra_blocks */
                    s->cplx_estimation_trash_p += 8 * get_bits1(gb);  /* inter_blocks */
                    s->cplx_estimation_trash_p += 8 * get_bits1(gb);  /* inter4v_blocks */
                    s->cplx_estimation_trash_i += 8 * get_bits1(gb);  /* not coded blocks */
                }
                if (!check_marker(gb, "in complexity estimation part 1")) {
                    skip_bits_long(gb, pos - get_bits_count(gb));
                    goto no_cplx_est;
                }
                if (!get_bits1(gb)) {
                    s->cplx_estimation_trash_i += 8 * get_bits1(gb);  /* dct_coeffs */
                    s->cplx_estimation_trash_i += 8 * get_bits1(gb);  /* dct_lines */
                    s->cplx_estimation_trash_i += 8 * get_bits1(gb);  /* vlc_syms */
                    s->cplx_estimation_trash_i += 4 * get_bits1(gb);  /* vlc_bits */
                }
                if (!get_bits1(gb)) {
                    s->cplx_estimation_trash_p += 8 * get_bits1(gb);  /* apm */
                    s->cplx_estimation_trash_p += 8 * get_bits1(gb);  /* npm */
                    s->cplx_estimation_trash_b += 8 * get_bits1(gb);  /* interpolate_mc_q */
                    s->cplx_estimation_trash_p += 8 * get_bits1(gb);  /* forwback_mc_q */
                    s->cplx_estimation_trash_p += 8 * get_bits1(gb);  /* halfpel2 */
                    s->cplx_estimation_trash_p += 8 * get_bits1(gb);  /* halfpel4 */
                }
                if (!check_marker(gb, "in complexity estimation part 2")) {
                    skip_bits_long(gb, pos - get_bits_count(gb));
                    goto no_cplx_est;
                }
                if (estimation_method == 1) {
                    s->cplx_estimation_trash_i += 8 * get_bits1(gb);  /* sadct */
                    s->cplx_estimation_trash_p += 8 * get_bits1(gb);  /* qpel */
                }
            } else
                av_log(s->avctx, AV_LOG_ERROR,
                       "Invalid Complexity estimation method %d\n",
                       estimation_method);
        } else {

no_cplx_est:
            s->cplx_estimation_trash_i =
            s->cplx_estimation_trash_p =
            s->cplx_estimation_trash_b = 0;
        }

        s->resync_marker = !get_bits1(gb); /* resync_marker_disabled */

        s->data_partitioning = get_bits1(gb);
        if (s->data_partitioning)
            s->rvlc = get_bits1(gb);

        if (vo_ver_id != 1) {
            s->new_pred = get_bits1(gb);
            if (s->new_pred) {
                av_log(s->avctx, AV_LOG_ERROR, "new pred not supported\n");
                skip_bits(gb, 2); /* requested upstream message type */
                skip_bits1(gb);   /* newpred segment type */
            }
            s->reduced_res_vop = get_bits1(gb);
            if (s->reduced_res_vop)
                av_log(s->avctx, AV_LOG_ERROR,
                       "reduced resolution VOP not supported\n");
        } else {
            s->new_pred        = 0;
            s->reduced_res_vop = 0;
        }

        s->scalability = get_bits1(gb);

        if (s->scalability) {
            GetBitContext bak = *gb;
            int h_sampling_factor_n;
            int h_sampling_factor_m;
            int v_sampling_factor_n;
            int v_sampling_factor_m;

            s->hierachy_type = get_bits1(gb);
            skip_bits(gb, 4);  /* ref_layer_id */
            skip_bits1(gb);    /* ref_layer_sampling_dir */
            h_sampling_factor_n = get_bits(gb, 5);
            h_sampling_factor_m = get_bits(gb, 5);
            v_sampling_factor_n = get_bits(gb, 5);
            v_sampling_factor_m = get_bits(gb, 5);
            s->enhancement_type = get_bits1(gb);

            if (h_sampling_factor_n == 0 || h_sampling_factor_m == 0 ||
                v_sampling_factor_n == 0 || v_sampling_factor_m == 0) {
                /* illegal scalability header (VERY broken encoder),
                 * trying to workaround */
                s->scalability = 0;
                *gb            = bak;
            } else
                av_log(s->avctx, AV_LOG_ERROR, "scalability not supported\n");

            // bin shape stuff FIXME
        }
    }

    if (s->avctx->debug&FF_DEBUG_PICT_INFO) {
        av_log(s->avctx, AV_LOG_DEBUG, "tb %d/%d, tincrbits:%d, qp_prec:%d, ps:%d,  %s%s%s%s\n",
               s->avctx->time_base.num, s->avctx->time_base.den,
               s->time_increment_bits,
               s->quant_precision,
               s->progressive_sequence,
               s->scalability ? "scalability " :"" , s->quarter_sample ? "qpel " : "",
               s->data_partitioning ? "partition " : "", s->rvlc ? "rvlc " : ""
        );
    }

    return 0;
}

/**
 * Decode the user data stuff in the header.
 * Also initializes divx/xvid/lavc_version/build.
 */
static int decode_user_data(MpegEncContext *s, GetBitContext *gb)
{
    char buf[256];
    int i;
    int e;
    int ver = 0, build = 0, ver2 = 0, ver3 = 0;
    char last;

    for (i = 0; i < 255 && get_bits_count(gb) < gb->size_in_bits; i++) {
        if (show_bits(gb, 23) == 0)
            break;
        buf[i] = get_bits(gb, 8);
    }
    buf[i] = 0;

    /* divx detection */
    e = sscanf(buf, "DivX%dBuild%d%c", &ver, &build, &last);
    if (e < 2)
        e = sscanf(buf, "DivX%db%d%c", &ver, &build, &last);
    if (e >= 2) {
        s->divx_version = ver;
        s->divx_build   = build;
        s->divx_packed  = e == 3 && last == 'p';
        if (s->divx_packed && !s->showed_packed_warning) {
            av_log(s->avctx, AV_LOG_INFO, "Video uses a non-standard and "
                   "wasteful way to store B-frames ('packed B-frames'). "
                   "Consider using a tool like VirtualDub or avidemux to fix it.\n");
            s->showed_packed_warning = 1;
        }
    }

    /* libavcodec detection */
    e = sscanf(buf, "FFmpe%*[^b]b%d", &build) + 3;
    if (e != 4)
        e = sscanf(buf, "FFmpeg v%d.%d.%d / libavcodec build: %d", &ver, &ver2, &ver3, &build);
    if (e != 4) {
        e = sscanf(buf, "Lavc%d.%d.%d", &ver, &ver2, &ver3) + 1;
        if (e > 1)
            build = (ver << 16) + (ver2 << 8) + ver3;
    }
    if (e != 4) {
        if (strcmp(buf, "ffmpeg") == 0)
            s->lavc_build = 4600;
    }
    if (e == 4)
        s->lavc_build = build;

    /* Xvid detection */
    e = sscanf(buf, "XviD%d", &build);
    if (e == 1)
        s->xvid_build = build;

    return 0;
}

static int decode_vop_header(MpegEncContext *s, GetBitContext *gb)
{
    int time_incr, time_increment;
    int64_t pts;

    s->pict_type = get_bits(gb, 2) + AV_PICTURE_TYPE_I;        /* pict type: I = 0 , P = 1 */
    if (s->pict_type == AV_PICTURE_TYPE_B && s->low_delay &&
        s->vol_control_parameters == 0 && !(s->flags & CODEC_FLAG_LOW_DELAY)) {
        av_log(s->avctx, AV_LOG_ERROR, "low_delay flag incorrectly, clearing it\n");
        s->low_delay = 0;
    }

    s->partitioned_frame = s->data_partitioning && s->pict_type != AV_PICTURE_TYPE_B;
    if (s->partitioned_frame)
        s->decode_mb = mpeg4_decode_partitioned_mb;
    else
        s->decode_mb = mpeg4_decode_mb;

    time_incr = 0;
    while (get_bits1(gb) != 0)
        time_incr++;

    check_marker(gb, "before time_increment");

    if (s->time_increment_bits == 0 ||
        !(show_bits(gb, s->time_increment_bits + 1) & 1)) {
        av_log(s->avctx, AV_LOG_ERROR,
               "hmm, seems the headers are not complete, trying to guess time_increment_bits\n");

        for (s->time_increment_bits = 1;
             s->time_increment_bits < 16;
             s->time_increment_bits++) {
            if (s->pict_type == AV_PICTURE_TYPE_P ||
                (s->pict_type == AV_PICTURE_TYPE_S &&
                 s->vol_sprite_usage == GMC_SPRITE)) {
                if ((show_bits(gb, s->time_increment_bits + 6) & 0x37) == 0x30)
                    break;
            } else if ((show_bits(gb, s->time_increment_bits + 5) & 0x1F) == 0x18)
                break;
        }

        av_log(s->avctx, AV_LOG_ERROR,
               "my guess is %d bits ;)\n", s->time_increment_bits);
        if (s->avctx->time_base.den && 4*s->avctx->time_base.den < 1<<s->time_increment_bits) {
            s->avctx->time_base.den = 1<<s->time_increment_bits;
        }
    }

    if (IS_3IV1)
        time_increment = get_bits1(gb);        // FIXME investigate further
    else
        time_increment = get_bits(gb, s->time_increment_bits);

    if (s->pict_type != AV_PICTURE_TYPE_B) {
        s->last_time_base = s->time_base;
        s->time_base     += time_incr;
        s->time = s->time_base * s->avctx->time_base.den + time_increment;
        if (s->workaround_bugs & FF_BUG_UMP4) {
            if (s->time < s->last_non_b_time) {
                /* header is not mpeg-4-compatible, broken encoder,
                 * trying to workaround */
                s->time_base++;
                s->time += s->avctx->time_base.den;
            }
        }
        s->pp_time         = s->time - s->last_non_b_time;
        s->last_non_b_time = s->time;
    } else {
        s->time    = (s->last_time_base + time_incr) * s->avctx->time_base.den + time_increment;
        s->pb_time = s->pp_time - (s->last_non_b_time - s->time);
        if (s->pp_time <= s->pb_time ||
            s->pp_time <= s->pp_time - s->pb_time ||
            s->pp_time <= 0) {
            /* messed up order, maybe after seeking? skipping current b-frame */
            return FRAME_SKIPPED;
        }
        ff_mpeg4_init_direct_mv(s);

        if (s->t_frame == 0)
            s->t_frame = s->pb_time;
        if (s->t_frame == 0)
            s->t_frame = 1;  // 1/0 protection
        s->pp_field_time = (ROUNDED_DIV(s->last_non_b_time, s->t_frame) -
                            ROUNDED_DIV(s->last_non_b_time - s->pp_time, s->t_frame)) * 2;
        s->pb_field_time = (ROUNDED_DIV(s->time, s->t_frame) -
                            ROUNDED_DIV(s->last_non_b_time - s->pp_time, s->t_frame)) * 2;
        if (!s->progressive_sequence) {
            if (s->pp_field_time <= s->pb_field_time || s->pb_field_time <= 1)
                return FRAME_SKIPPED;
        }
    }

    if (s->avctx->time_base.num)
        pts = ROUNDED_DIV(s->time, s->avctx->time_base.num);
    else
        pts = AV_NOPTS_VALUE;
    if (s->avctx->debug&FF_DEBUG_PTS)
        av_log(s->avctx, AV_LOG_DEBUG, "MPEG4 PTS: %"PRId64"\n",
               pts);

    check_marker(gb, "before vop_coded");

    /* vop coded */
    if (get_bits1(gb) != 1) {
        if (s->avctx->debug & FF_DEBUG_PICT_INFO)
            av_log(s->avctx, AV_LOG_ERROR, "vop not coded\n");
        return FRAME_SKIPPED;
    }
    if (s->new_pred)
        decode_new_pred(s, gb);

    if (s->shape != BIN_ONLY_SHAPE &&
                    (s->pict_type == AV_PICTURE_TYPE_P ||
                     (s->pict_type == AV_PICTURE_TYPE_S &&
                      s->vol_sprite_usage == GMC_SPRITE))) {
        /* rounding type for motion estimation */
        s->no_rounding = get_bits1(gb);
    } else {
        s->no_rounding = 0;
    }
    // FIXME reduced res stuff

    if (s->shape != RECT_SHAPE) {
        if (s->vol_sprite_usage != 1 || s->pict_type != AV_PICTURE_TYPE_I) {
            skip_bits(gb, 13);  /* width */
            skip_bits1(gb);     /* marker */
            skip_bits(gb, 13);  /* height */
            skip_bits1(gb);     /* marker */
            skip_bits(gb, 13);  /* hor_spat_ref */
            skip_bits1(gb);     /* marker */
            skip_bits(gb, 13);  /* ver_spat_ref */
        }
        skip_bits1(gb);         /* change_CR_disable */

        if (get_bits1(gb) != 0)
            skip_bits(gb, 8);   /* constant_alpha_value */
    }

    // FIXME complexity estimation stuff

    if (s->shape != BIN_ONLY_SHAPE) {
        skip_bits_long(gb, s->cplx_estimation_trash_i);
        if (s->pict_type != AV_PICTURE_TYPE_I)
            skip_bits_long(gb, s->cplx_estimation_trash_p);
        if (s->pict_type == AV_PICTURE_TYPE_B)
            skip_bits_long(gb, s->cplx_estimation_trash_b);

        if (get_bits_left(gb) < 3) {
            av_log(s->avctx, AV_LOG_ERROR, "Header truncated\n");
            return -1;
        }
        s->intra_dc_threshold = ff_mpeg4_dc_threshold[get_bits(gb, 3)];
        if (!s->progressive_sequence) {
            s->top_field_first = get_bits1(gb);
            s->alternate_scan  = get_bits1(gb);
        } else
            s->alternate_scan = 0;
    }

    if (s->alternate_scan) {
        ff_init_scantable(s->dsp.idct_permutation, &s->inter_scantable,   ff_alternate_vertical_scan);
        ff_init_scantable(s->dsp.idct_permutation, &s->intra_scantable,   ff_alternate_vertical_scan);
        ff_init_scantable(s->dsp.idct_permutation, &s->intra_h_scantable, ff_alternate_vertical_scan);
        ff_init_scantable(s->dsp.idct_permutation, &s->intra_v_scantable, ff_alternate_vertical_scan);
    } else {
        ff_init_scantable(s->dsp.idct_permutation, &s->inter_scantable,   ff_zigzag_direct);
        ff_init_scantable(s->dsp.idct_permutation, &s->intra_scantable,   ff_zigzag_direct);
        ff_init_scantable(s->dsp.idct_permutation, &s->intra_h_scantable, ff_alternate_horizontal_scan);
        ff_init_scantable(s->dsp.idct_permutation, &s->intra_v_scantable, ff_alternate_vertical_scan);
    }

    if (s->pict_type == AV_PICTURE_TYPE_S &&
        (s->vol_sprite_usage == STATIC_SPRITE ||
         s->vol_sprite_usage == GMC_SPRITE)) {
        if (mpeg4_decode_sprite_trajectory(s, gb) < 0)
            return AVERROR_INVALIDDATA;
        if (s->sprite_brightness_change)
            av_log(s->avctx, AV_LOG_ERROR,
                   "sprite_brightness_change not supported\n");
        if (s->vol_sprite_usage == STATIC_SPRITE)
            av_log(s->avctx, AV_LOG_ERROR, "static sprite not supported\n");
    }

    if (s->shape != BIN_ONLY_SHAPE) {
        s->chroma_qscale = s->qscale = get_bits(gb, s->quant_precision);
        if (s->qscale == 0) {
            av_log(s->avctx, AV_LOG_ERROR,
                   "Error, header damaged or not MPEG4 header (qscale=0)\n");
            return -1;  // makes no sense to continue, as there is nothing left from the image then
        }

        if (s->pict_type != AV_PICTURE_TYPE_I) {
            s->f_code = get_bits(gb, 3);        /* fcode_for */
            if (s->f_code == 0) {
                av_log(s->avctx, AV_LOG_ERROR,
                       "Error, header damaged or not MPEG4 header (f_code=0)\n");
                s->f_code = 1;
                return -1;  // makes no sense to continue, as there is nothing left from the image then
            }
        } else
            s->f_code = 1;

        if (s->pict_type == AV_PICTURE_TYPE_B) {
            s->b_code = get_bits(gb, 3);
            if (s->b_code == 0) {
                av_log(s->avctx, AV_LOG_ERROR,
                       "Error, header damaged or not MPEG4 header (b_code=0)\n");
                s->b_code=1;
                return -1; // makes no sense to continue, as the MV decoding will break very quickly
            }
        } else
            s->b_code = 1;

        if (s->avctx->debug & FF_DEBUG_PICT_INFO) {
            av_log(s->avctx, AV_LOG_DEBUG,
                   "qp:%d fc:%d,%d %s size:%d pro:%d alt:%d top:%d %spel part:%d resync:%d w:%d a:%d rnd:%d vot:%d%s dc:%d ce:%d/%d/%d time:%"PRId64" tincr:%d\n",
                   s->qscale, s->f_code, s->b_code,
                   s->pict_type == AV_PICTURE_TYPE_I ? "I" : (s->pict_type == AV_PICTURE_TYPE_P ? "P" : (s->pict_type == AV_PICTURE_TYPE_B ? "B" : "S")),
                   gb->size_in_bits,s->progressive_sequence, s->alternate_scan,
                   s->top_field_first, s->quarter_sample ? "q" : "h",
                   s->data_partitioning, s->resync_marker,
                   s->num_sprite_warping_points, s->sprite_warping_accuracy,
                   1 - s->no_rounding, s->vo_type,
                   s->vol_control_parameters ? " VOLC" : " ", s->intra_dc_threshold,
                   s->cplx_estimation_trash_i, s->cplx_estimation_trash_p,
                   s->cplx_estimation_trash_b,
                   s->time,
                   time_increment
                  );
        }

        if (!s->scalability) {
            if (s->shape != RECT_SHAPE && s->pict_type != AV_PICTURE_TYPE_I)
                skip_bits1(gb);  // vop shape coding type
        } else {
            if (s->enhancement_type) {
                int load_backward_shape = get_bits1(gb);
                if (load_backward_shape)
                    av_log(s->avctx, AV_LOG_ERROR,
                           "load backward shape isn't supported\n");
            }
            skip_bits(gb, 2);  // ref_select_code
        }
    }
    /* detect buggy encoders which don't set the low_delay flag
     * (divx4/xvid/opendivx). Note we cannot detect divx5 without b-frames
     * easily (although it's buggy too) */
    if (s->vo_type == 0 && s->vol_control_parameters == 0 &&
        s->divx_version == -1 && s->picture_number == 0) {
        av_log(s->avctx, AV_LOG_WARNING,
               "looks like this file was encoded with (divx4/(old)xvid/opendivx) -> forcing low_delay flag\n");
        s->low_delay = 1;
    }

    s->picture_number++;  // better than pic number==0 always ;)

    // FIXME add short header support
    s->y_dc_scale_table = ff_mpeg4_y_dc_scale_table;
    s->c_dc_scale_table = ff_mpeg4_c_dc_scale_table;

    if (s->workaround_bugs & FF_BUG_EDGE) {
        s->h_edge_pos = s->width;
        s->v_edge_pos = s->height;
    }
    return 0;
}

/**
 * Decode mpeg4 headers.
 * @return <0 if no VOP found (or a damaged one)
 *         FRAME_SKIPPED if a not coded VOP is found
 *         0 if a VOP is found
 */
int ff_mpeg4_decode_picture_header(MpegEncContext *s, GetBitContext *gb)
{
    unsigned startcode, v;

    /* search next start code */
    align_get_bits(gb);

    if (s->codec_tag == AV_RL32("WV1F") && show_bits(gb, 24) == 0x575630) {
        skip_bits(gb, 24);
        if (get_bits(gb, 8) == 0xF0)
            goto end;
    }

    startcode = 0xff;
    for (;;) {
        if (get_bits_count(gb) >= gb->size_in_bits) {
            if (gb->size_in_bits == 8 &&
                (s->divx_version >= 0 || s->xvid_build >= 0) || s->codec_tag == AV_RL32("QMP4")) {
                av_log(s->avctx, AV_LOG_VERBOSE, "frame skip %d\n", gb->size_in_bits);
                return FRAME_SKIPPED;  // divx bug
            } else
                return -1;  // end of stream
        }

        /* use the bits after the test */
        v = get_bits(gb, 8);
        startcode = ((startcode << 8) | v) & 0xffffffff;

        if ((startcode & 0xFFFFFF00) != 0x100)
            continue;  // no startcode

        if (s->avctx->debug & FF_DEBUG_STARTCODE) {
            av_log(s->avctx, AV_LOG_DEBUG, "startcode: %3X ", startcode);
            if (startcode <= 0x11F)
                av_log(s->avctx, AV_LOG_DEBUG, "Video Object Start");
            else if (startcode <= 0x12F)
                av_log(s->avctx, AV_LOG_DEBUG, "Video Object Layer Start");
            else if (startcode <= 0x13F)
                av_log(s->avctx, AV_LOG_DEBUG, "Reserved");
            else if (startcode <= 0x15F)
                av_log(s->avctx, AV_LOG_DEBUG, "FGS bp start");
            else if (startcode <= 0x1AF)
                av_log(s->avctx, AV_LOG_DEBUG, "Reserved");
            else if (startcode == 0x1B0)
                av_log(s->avctx, AV_LOG_DEBUG, "Visual Object Seq Start");
            else if (startcode == 0x1B1)
                av_log(s->avctx, AV_LOG_DEBUG, "Visual Object Seq End");
            else if (startcode == 0x1B2)
                av_log(s->avctx, AV_LOG_DEBUG, "User Data");
            else if (startcode == 0x1B3)
                av_log(s->avctx, AV_LOG_DEBUG, "Group of VOP start");
            else if (startcode == 0x1B4)
                av_log(s->avctx, AV_LOG_DEBUG, "Video Session Error");
            else if (startcode == 0x1B5)
                av_log(s->avctx, AV_LOG_DEBUG, "Visual Object Start");
            else if (startcode == 0x1B6)
                av_log(s->avctx, AV_LOG_DEBUG, "Video Object Plane start");
            else if (startcode == 0x1B7)
                av_log(s->avctx, AV_LOG_DEBUG, "slice start");
            else if (startcode == 0x1B8)
                av_log(s->avctx, AV_LOG_DEBUG, "extension start");
            else if (startcode == 0x1B9)
                av_log(s->avctx, AV_LOG_DEBUG, "fgs start");
            else if (startcode == 0x1BA)
                av_log(s->avctx, AV_LOG_DEBUG, "FBA Object start");
            else if (startcode == 0x1BB)
                av_log(s->avctx, AV_LOG_DEBUG, "FBA Object Plane start");
            else if (startcode == 0x1BC)
                av_log(s->avctx, AV_LOG_DEBUG, "Mesh Object start");
            else if (startcode == 0x1BD)
                av_log(s->avctx, AV_LOG_DEBUG, "Mesh Object Plane start");
            else if (startcode == 0x1BE)
                av_log(s->avctx, AV_LOG_DEBUG, "Still Texture Object start");
            else if (startcode == 0x1BF)
                av_log(s->avctx, AV_LOG_DEBUG, "Texture Spatial Layer start");
            else if (startcode == 0x1C0)
                av_log(s->avctx, AV_LOG_DEBUG, "Texture SNR Layer start");
            else if (startcode == 0x1C1)
                av_log(s->avctx, AV_LOG_DEBUG, "Texture Tile start");
            else if (startcode == 0x1C2)
                av_log(s->avctx, AV_LOG_DEBUG, "Texture Shape Layer start");
            else if (startcode == 0x1C3)
                av_log(s->avctx, AV_LOG_DEBUG, "stuffing start");
            else if (startcode <= 0x1C5)
                av_log(s->avctx, AV_LOG_DEBUG, "reserved");
            else if (startcode <= 0x1FF)
                av_log(s->avctx, AV_LOG_DEBUG, "System start");
            av_log(s->avctx, AV_LOG_DEBUG, " at %d\n", get_bits_count(gb));
        }

        if (startcode >= 0x120 && startcode <= 0x12F) {
            if (decode_vol_header(s, gb) < 0)
                return -1;
        } else if (startcode == USER_DATA_STARTCODE) {
            decode_user_data(s, gb);
        } else if (startcode == GOP_STARTCODE) {
            mpeg4_decode_gop_header(s, gb);
        } else if (startcode == VOS_STARTCODE) {
            mpeg4_decode_profile_level(s, gb);
        } else if (startcode == VOP_STARTCODE) {
            break;
        }

        align_get_bits(gb);
        startcode = 0xff;
    }

end:
    if (s->flags & CODEC_FLAG_LOW_DELAY)
        s->low_delay = 1;
    s->avctx->has_b_frames = !s->low_delay;

    return decode_vop_header(s, gb);
}

<<<<<<< HEAD
av_cold void ff_mpeg4videodec_static_init(void) {
=======
static int mpeg4_update_thread_context(AVCodecContext *dst,
                                       const AVCodecContext *src)
{
    Mpeg4DecContext *s = dst->priv_data;
    const Mpeg4DecContext *s1 = src->priv_data;

    int ret = ff_mpeg_update_thread_context(dst, src);

    if (ret < 0)
        return ret;

    return 0;
}

static av_cold int decode_init(AVCodecContext *avctx)
{
    Mpeg4DecContext *ctx = avctx->priv_data;
    MpegEncContext *s = &ctx->m;
    int ret;
>>>>>>> 35e0833d
    static int done = 0;

    if (!done) {
        ff_init_rl(&ff_mpeg4_rl_intra, ff_mpeg4_static_rl_table_store[0]);
        ff_init_rl(&ff_rvlc_rl_inter, ff_mpeg4_static_rl_table_store[1]);
        ff_init_rl(&ff_rvlc_rl_intra, ff_mpeg4_static_rl_table_store[2]);
        INIT_VLC_RL(ff_mpeg4_rl_intra, 554);
        INIT_VLC_RL(ff_rvlc_rl_inter, 1072);
        INIT_VLC_RL(ff_rvlc_rl_intra, 1072);
        INIT_VLC_STATIC(&dc_lum, DC_VLC_BITS, 10 /* 13 */,
                        &ff_mpeg4_DCtab_lum[0][1], 2, 1,
                        &ff_mpeg4_DCtab_lum[0][0], 2, 1, 512);
        INIT_VLC_STATIC(&dc_chrom, DC_VLC_BITS, 10 /* 13 */,
                        &ff_mpeg4_DCtab_chrom[0][1], 2, 1,
                        &ff_mpeg4_DCtab_chrom[0][0], 2, 1, 512);
        INIT_VLC_STATIC(&sprite_trajectory, SPRITE_TRAJ_VLC_BITS, 15,
                        &ff_sprite_trajectory_tab[0][1], 4, 2,
                        &ff_sprite_trajectory_tab[0][0], 4, 2, 128);
        INIT_VLC_STATIC(&mb_type_b_vlc, MB_TYPE_B_VLC_BITS, 4,
                        &ff_mb_type_b_tab[0][1], 2, 1,
                        &ff_mb_type_b_tab[0][0], 2, 1, 16);
        done = 1;
    }
}

static av_cold int decode_init(AVCodecContext *avctx)
{
    MpegEncContext *s = avctx->priv_data;
    int ret;

    s->divx_version =
    s->divx_build   =
    s->xvid_build   =
    s->lavc_build   = -1;

    if ((ret = ff_h263_decode_init(avctx)) < 0)
        return ret;

    ff_mpeg4videodec_static_init();

    s->h263_pred = 1;
    s->low_delay = 0; /* default, might be overridden in the vol header during header parsing */
    s->decode_mb = mpeg4_decode_mb;
    s->time_increment_bits = 4; /* default value for broken headers */

    avctx->chroma_sample_location = AVCHROMA_LOC_LEFT;
    avctx->internal->allocate_progress = 1;

    return 0;
}

static const AVProfile mpeg4_video_profiles[] = {
    { FF_PROFILE_MPEG4_SIMPLE,                    "Simple Profile" },
    { FF_PROFILE_MPEG4_SIMPLE_SCALABLE,           "Simple Scalable Profile" },
    { FF_PROFILE_MPEG4_CORE,                      "Core Profile" },
    { FF_PROFILE_MPEG4_MAIN,                      "Main Profile" },
    { FF_PROFILE_MPEG4_N_BIT,                     "N-bit Profile" },
    { FF_PROFILE_MPEG4_SCALABLE_TEXTURE,          "Scalable Texture Profile" },
    { FF_PROFILE_MPEG4_SIMPLE_FACE_ANIMATION,     "Simple Face Animation Profile" },
    { FF_PROFILE_MPEG4_BASIC_ANIMATED_TEXTURE,    "Basic Animated Texture Profile" },
    { FF_PROFILE_MPEG4_HYBRID,                    "Hybrid Profile" },
    { FF_PROFILE_MPEG4_ADVANCED_REAL_TIME,        "Advanced Real Time Simple Profile" },
    { FF_PROFILE_MPEG4_CORE_SCALABLE,             "Code Scalable Profile" },
    { FF_PROFILE_MPEG4_ADVANCED_CODING,           "Advanced Coding Profile" },
    { FF_PROFILE_MPEG4_ADVANCED_CORE,             "Advanced Core Profile" },
    { FF_PROFILE_MPEG4_ADVANCED_SCALABLE_TEXTURE, "Advanced Scalable Texture Profile" },
    { FF_PROFILE_MPEG4_SIMPLE_STUDIO,             "Simple Studio Profile" },
    { FF_PROFILE_MPEG4_ADVANCED_SIMPLE,           "Advanced Simple Profile" },
    { FF_PROFILE_UNKNOWN },
};

static const AVOption mpeg4_options[] = {
    {"quarter_sample", "1/4 subpel MC", offsetof(MpegEncContext, quarter_sample), FF_OPT_TYPE_INT, {.i64 = 0}, 0, 1, 0},
    {"divx_packed", "divx style packed b frames", offsetof(MpegEncContext, divx_packed), FF_OPT_TYPE_INT, {.i64 = 0}, 0, 1, 0},
    {NULL}
};

static const AVClass mpeg4_class = {
    "MPEG4 Video Decoder",
    av_default_item_name,
    mpeg4_options,
    LIBAVUTIL_VERSION_INT,
};

static const AVClass mpeg4_vdpau_class = {
    "MPEG4 Video VDPAU Decoder",
    av_default_item_name,
    mpeg4_options,
    LIBAVUTIL_VERSION_INT,
};

AVCodec ff_mpeg4_decoder = {
    .name                  = "mpeg4",
    .long_name             = NULL_IF_CONFIG_SMALL("MPEG-4 part 2"),
    .type                  = AVMEDIA_TYPE_VIDEO,
    .id                    = AV_CODEC_ID_MPEG4,
    .priv_data_size        = sizeof(Mpeg4DecContext),
    .init                  = decode_init,
    .close                 = ff_h263_decode_end,
    .decode                = ff_h263_decode_frame,
    .capabilities          = CODEC_CAP_DRAW_HORIZ_BAND | CODEC_CAP_DR1 |
                             CODEC_CAP_TRUNCATED | CODEC_CAP_DELAY |
                             CODEC_CAP_FRAME_THREADS,
    .flush                 = ff_mpeg_flush,
    .max_lowres            = 3,
    .pix_fmts              = ff_h263_hwaccel_pixfmt_list_420,
    .profiles              = NULL_IF_CONFIG_SMALL(mpeg4_video_profiles),
<<<<<<< HEAD
    .update_thread_context = ONLY_IF_THREADS_ENABLED(ff_mpeg_update_thread_context),
    .priv_class = &mpeg4_class,
};


#if CONFIG_MPEG4_VDPAU_DECODER
AVCodec ff_mpeg4_vdpau_decoder = {
    .name           = "mpeg4_vdpau",
    .long_name      = NULL_IF_CONFIG_SMALL("MPEG-4 part 2 (VDPAU)"),
    .type           = AVMEDIA_TYPE_VIDEO,
    .id             = AV_CODEC_ID_MPEG4,
    .priv_data_size = sizeof(MpegEncContext),
    .init           = decode_init,
    .close          = ff_h263_decode_end,
    .decode         = ff_h263_decode_frame,
    .capabilities   = CODEC_CAP_DR1 | CODEC_CAP_TRUNCATED | CODEC_CAP_DELAY |
                      CODEC_CAP_HWACCEL_VDPAU,
    .pix_fmts       = (const enum AVPixelFormat[]) { AV_PIX_FMT_VDPAU_MPEG4,
                                                  AV_PIX_FMT_NONE },
    .priv_class     = &mpeg4_vdpau_class,
};
#endif
=======
    .update_thread_context = ONLY_IF_THREADS_ENABLED(mpeg4_update_thread_context),
};
>>>>>>> 35e0833d
<|MERGE_RESOLUTION|>--- conflicted
+++ resolved
@@ -2475,29 +2475,7 @@
     return decode_vop_header(s, gb);
 }
 
-<<<<<<< HEAD
 av_cold void ff_mpeg4videodec_static_init(void) {
-=======
-static int mpeg4_update_thread_context(AVCodecContext *dst,
-                                       const AVCodecContext *src)
-{
-    Mpeg4DecContext *s = dst->priv_data;
-    const Mpeg4DecContext *s1 = src->priv_data;
-
-    int ret = ff_mpeg_update_thread_context(dst, src);
-
-    if (ret < 0)
-        return ret;
-
-    return 0;
-}
-
-static av_cold int decode_init(AVCodecContext *avctx)
-{
-    Mpeg4DecContext *ctx = avctx->priv_data;
-    MpegEncContext *s = &ctx->m;
-    int ret;
->>>>>>> 35e0833d
     static int done = 0;
 
     if (!done) {
@@ -2523,9 +2501,24 @@
     }
 }
 
+static int mpeg4_update_thread_context(AVCodecContext *dst,
+                                       const AVCodecContext *src)
+{
+    Mpeg4DecContext *s = dst->priv_data;
+    const Mpeg4DecContext *s1 = src->priv_data;
+
+    int ret = ff_mpeg_update_thread_context(dst, src);
+
+    if (ret < 0)
+        return ret;
+
+    return 0;
+}
+
 static av_cold int decode_init(AVCodecContext *avctx)
 {
-    MpegEncContext *s = avctx->priv_data;
+    Mpeg4DecContext *ctx = avctx->priv_data;
+    MpegEncContext *s = &ctx->m;
     int ret;
 
     s->divx_version =
@@ -2605,8 +2598,7 @@
     .max_lowres            = 3,
     .pix_fmts              = ff_h263_hwaccel_pixfmt_list_420,
     .profiles              = NULL_IF_CONFIG_SMALL(mpeg4_video_profiles),
-<<<<<<< HEAD
-    .update_thread_context = ONLY_IF_THREADS_ENABLED(ff_mpeg_update_thread_context),
+    .update_thread_context = ONLY_IF_THREADS_ENABLED(mpeg4_update_thread_context),
     .priv_class = &mpeg4_class,
 };
 
@@ -2627,8 +2619,4 @@
                                                   AV_PIX_FMT_NONE },
     .priv_class     = &mpeg4_vdpau_class,
 };
-#endif
-=======
-    .update_thread_context = ONLY_IF_THREADS_ENABLED(mpeg4_update_thread_context),
-};
->>>>>>> 35e0833d
+#endif