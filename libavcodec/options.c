--- conflicted
+++ resolved
@@ -206,12 +206,8 @@
     alloc_and_copy_or_fail(intra_matrix, 64 * sizeof(int16_t), 0);
     alloc_and_copy_or_fail(inter_matrix, 64 * sizeof(int16_t), 0);
     alloc_and_copy_or_fail(rc_override,  src->rc_override_count * sizeof(*src->rc_override), 0);
-<<<<<<< HEAD
     alloc_and_copy_or_fail(subtitle_header, src->subtitle_header_size, 1);
-=======
-    alloc_and_copy_or_fail(subtitle_header, src->subtitle_header_size, 0);
     dest->subtitle_header_size = src->subtitle_header_size;
->>>>>>> 3b2fbe67
 #undef alloc_and_copy_or_fail
 
     return 0;
