/*
 * Apple MJPEG-B decoder
 * Copyright (c) 2002 Alex Beregszaszi
 *
 * This file is part of FFmpeg.
 *
 * FFmpeg is free software; you can redistribute it and/or
 * modify it under the terms of the GNU Lesser General Public
 * License as published by the Free Software Foundation; either
 * version 2.1 of the License, or (at your option) any later version.
 *
 * FFmpeg is distributed in the hope that it will be useful,
 * but WITHOUT ANY WARRANTY; without even the implied warranty of
 * MERCHANTABILITY or FITNESS FOR A PARTICULAR PURPOSE.  See the GNU
 * Lesser General Public License for more details.
 *
 * You should have received a copy of the GNU Lesser General Public
 * License along with FFmpeg; if not, write to the Free Software
 * Foundation, Inc., 51 Franklin Street, Fifth Floor, Boston, MA 02110-1301 USA
 */

/**
 * @file
 * Apple MJPEG-B decoder.
 */

#include "avcodec.h"
#include "mjpeg.h"
#include "mjpegdec.h"

static uint32_t read_offs(AVCodecContext *avctx, GetBitContext *gb, uint32_t size, const char *err_msg){
    uint32_t offs= get_bits_long(gb, 32);
    if(offs >= size){
        av_log(avctx, AV_LOG_WARNING, err_msg, offs, size);
        return 0;
    }
    return offs;
}

static int mjpegb_decode_frame(AVCodecContext *avctx,
                              void *data, int *got_frame,
                              AVPacket *avpkt)
{
    const uint8_t *buf = avpkt->data;
    int buf_size = avpkt->size;
    MJpegDecodeContext *s = avctx->priv_data;
    const uint8_t *buf_end, *buf_ptr;
    GetBitContext hgb; /* for the header */
    uint32_t dqt_offs, dht_offs, sof_offs, sos_offs, second_field_offs;
    uint32_t field_size, sod_offs;
    int ret;

    buf_ptr = buf;
    buf_end = buf + buf_size;
    s->got_picture = 0;

read_header:
    /* reset on every SOI */
    s->restart_interval = 0;
    s->restart_count = 0;
    s->mjpb_skiptosod = 0;

    if (buf_end - buf_ptr >= 1 << 28)
        return AVERROR_INVALIDDATA;

    init_get_bits(&hgb, buf_ptr, /*buf_size*/(buf_end - buf_ptr)*8);

    skip_bits(&hgb, 32); /* reserved zeros */

    if (get_bits_long(&hgb, 32) != MKBETAG('m','j','p','g'))
    {
        av_log(avctx, AV_LOG_WARNING, "not mjpeg-b (bad fourcc)\n");
        return AVERROR_INVALIDDATA;
    }

    field_size = get_bits_long(&hgb, 32); /* field size */
    av_log(avctx, AV_LOG_DEBUG, "field size: 0x%x\n", field_size);
    skip_bits(&hgb, 32); /* padded field size */
    second_field_offs = read_offs(avctx, &hgb, buf_end - buf_ptr, "second_field_offs is %d and size is %d\n");
    av_log(avctx, AV_LOG_DEBUG, "second field offs: 0x%x\n", second_field_offs);

    dqt_offs = read_offs(avctx, &hgb, buf_end - buf_ptr, "dqt is %d and size is %d\n");
    av_log(avctx, AV_LOG_DEBUG, "dqt offs: 0x%x\n", dqt_offs);
    if (dqt_offs)
    {
        init_get_bits(&s->gb, buf_ptr+dqt_offs, (buf_end - (buf_ptr+dqt_offs))*8);
        s->start_code = DQT;
        if (ff_mjpeg_decode_dqt(s) < 0 &&
            (avctx->err_recognition & AV_EF_EXPLODE))
          return AVERROR_INVALIDDATA;
    }

    dht_offs = read_offs(avctx, &hgb, buf_end - buf_ptr, "dht is %d and size is %d\n");
    av_log(avctx, AV_LOG_DEBUG, "dht offs: 0x%x\n", dht_offs);
    if (dht_offs)
    {
        init_get_bits(&s->gb, buf_ptr+dht_offs, (buf_end - (buf_ptr+dht_offs))*8);
        s->start_code = DHT;
        ff_mjpeg_decode_dht(s);
    }

    sof_offs = read_offs(avctx, &hgb, buf_end - buf_ptr, "sof is %d and size is %d\n");
    av_log(avctx, AV_LOG_DEBUG, "sof offs: 0x%x\n", sof_offs);
    if (sof_offs)
    {
        init_get_bits(&s->gb, buf_ptr+sof_offs, (buf_end - (buf_ptr+sof_offs))*8);
        s->start_code = SOF0;
        if (ff_mjpeg_decode_sof(s) < 0)
            return -1;
    }

    sos_offs = read_offs(avctx, &hgb, buf_end - buf_ptr, "sos is %d and size is %d\n");
    av_log(avctx, AV_LOG_DEBUG, "sos offs: 0x%x\n", sos_offs);
    sod_offs = read_offs(avctx, &hgb, buf_end - buf_ptr, "sof is %d and size is %d\n");
    av_log(avctx, AV_LOG_DEBUG, "sod offs: 0x%x\n", sod_offs);
    if (sos_offs)
    {
        init_get_bits(&s->gb, buf_ptr + sos_offs,
                      8 * FFMIN(field_size, buf_end - buf_ptr - sos_offs));
        s->mjpb_skiptosod = (sod_offs - sos_offs - show_bits(&s->gb, 16));
        s->start_code = SOS;
        if (ff_mjpeg_decode_sos(s, NULL, NULL) < 0 &&
            (avctx->err_recognition & AV_EF_EXPLODE))
          return AVERROR_INVALIDDATA;
    }

    if (s->interlaced) {
        s->bottom_field ^= 1;
        /* if not bottom field, do not output image yet */
        if (s->bottom_field != s->interlace_polarity && second_field_offs)
        {
            buf_ptr = buf + second_field_offs;
            goto read_header;
            }
    }

    //XXX FIXME factorize, this looks very similar to the EOI code

<<<<<<< HEAD
    if(!s->got_picture) {
        av_log(avctx, AV_LOG_WARNING, "no picture\n");
        return buf_size;
    }

    *picture= *s->picture_ptr;
=======
    if ((ret = av_frame_ref(data, s->picture_ptr)) < 0)
        return ret;
>>>>>>> 759001c5
    *got_frame = 1;

    if (!s->lossless && avctx->debug & FF_DEBUG_QP) {
        av_log(avctx, AV_LOG_DEBUG, "QP: %d\n",
               FFMAX3(s->qscale[0], s->qscale[1], s->qscale[2]));
    }

    return buf_size;
}

AVCodec ff_mjpegb_decoder = {
    .name           = "mjpegb",
    .type           = AVMEDIA_TYPE_VIDEO,
    .id             = AV_CODEC_ID_MJPEGB,
    .priv_data_size = sizeof(MJpegDecodeContext),
    .init           = ff_mjpeg_decode_init,
    .close          = ff_mjpeg_decode_end,
    .decode         = mjpegb_decode_frame,
    .capabilities   = CODEC_CAP_DR1,
    .max_lowres     = 3,
    .long_name      = NULL_IF_CONFIG_SMALL("Apple MJPEG-B"),
};<|MERGE_RESOLUTION|>--- conflicted
+++ resolved
@@ -136,17 +136,13 @@
 
     //XXX FIXME factorize, this looks very similar to the EOI code
 
-<<<<<<< HEAD
     if(!s->got_picture) {
         av_log(avctx, AV_LOG_WARNING, "no picture\n");
         return buf_size;
     }
 
-    *picture= *s->picture_ptr;
-=======
     if ((ret = av_frame_ref(data, s->picture_ptr)) < 0)
         return ret;
->>>>>>> 759001c5
     *got_frame = 1;
 
     if (!s->lossless && avctx->debug & FF_DEBUG_QP) {
