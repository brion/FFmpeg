--- conflicted
+++ resolved
@@ -73,11 +73,7 @@
         return;
     }
     for(i = start; i <= start + size; i++)
-<<<<<<< HEAD
-        c->pal[i] = 0xFF << 24 | bytestream_get_be24(&c->stream);
-=======
-        c->pal[i] = bytestream2_get_be24(&c->stream);
->>>>>>> 2df5f59a
+        c->pal[i] = 0xFFU << 24 | bytestream2_get_be24(&c->stream);
 }
 
 static inline int check_pixel(uint8_t *buf, uint8_t *start, uint8_t *end)
@@ -214,25 +210,14 @@
         j = (int16_t)bytestream2_get_le16(&c->stream);
         offset = i + j * avctx->width;
     }
-    if(rest < 0){
-        av_log(avctx, AV_LOG_ERROR, "not enough data\n");
-        return -1;
-    }
     if(flags & VB_HAS_VIDEO){
-<<<<<<< HEAD
-        size = bytestream_get_le32(&c->stream);
-        if(size > rest || size<4){
+        size = bytestream2_get_le32(&c->stream);
+        if(size > bytestream2_get_bytes_left(&c->stream)+4 || size<4){
             av_log(avctx, AV_LOG_ERROR, "Frame size invalid\n");
             return -1;
         }
-        vb_decode_framedata(c, c->stream, size, offset);
-        c->stream += size - 4;
-        rest -= size;
-=======
-        size = bytestream2_get_le32(&c->stream);
         vb_decode_framedata(c, offset);
         bytestream2_skip(&c->stream, size - 4);
->>>>>>> 2df5f59a
     }
     if(flags & VB_HAS_PALETTE){
         size = bytestream2_get_le32(&c->stream);
