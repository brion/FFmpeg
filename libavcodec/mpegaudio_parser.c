/*
 * MPEG Audio parser
 * Copyright (c) 2003 Fabrice Bellard
 * Copyright (c) 2003 Michael Niedermayer
 *
 * This file is part of FFmpeg.
 *
 * FFmpeg is free software; you can redistribute it and/or
 * modify it under the terms of the GNU Lesser General Public
 * License as published by the Free Software Foundation; either
 * version 2.1 of the License, or (at your option) any later version.
 *
 * FFmpeg is distributed in the hope that it will be useful,
 * but WITHOUT ANY WARRANTY; without even the implied warranty of
 * MERCHANTABILITY or FITNESS FOR A PARTICULAR PURPOSE.  See the GNU
 * Lesser General Public License for more details.
 *
 * You should have received a copy of the GNU Lesser General Public
 * License along with FFmpeg; if not, write to the Free Software
 * Foundation, Inc., 51 Franklin Street, Fifth Floor, Boston, MA 02110-1301 USA
 */

#include "parser.h"
#include "mpegaudiodecheader.h"
#include "libavutil/common.h"


typedef struct MpegAudioParseContext {
    ParseContext pc;
    int frame_size;
    uint32_t header;
    int header_count;
    int no_bitrate;
} MpegAudioParseContext;

#define MPA_HEADER_SIZE 4

/* header + layer + bitrate + freq + lsf/mpeg25 */
#define SAME_HEADER_MASK \
   (0xffe00000 | (3 << 17) | (3 << 10) | (3 << 19))

static int mpegaudio_parse(AVCodecParserContext *s1,
                           AVCodecContext *avctx,
                           const uint8_t **poutbuf, int *poutbuf_size,
                           const uint8_t *buf, int buf_size)
{
    MpegAudioParseContext *s = s1->priv_data;
    ParseContext *pc = &s->pc;
    uint32_t state= pc->state;
    int i;
    int next= END_NOT_FOUND;

    for(i=0; i<buf_size; ){
        if(s->frame_size){
            int inc= FFMIN(buf_size - i, s->frame_size);
            i += inc;
            s->frame_size -= inc;
            state = 0;

            if(!s->frame_size){
                next= i;
                break;
            }
        }else{
            while(i<buf_size){
                int ret, sr, channels, bit_rate, frame_size;
                enum AVCodecID codec_id = avctx->codec_id;

                state= (state<<8) + buf[i++];

                ret = avpriv_mpa_decode_header2(state, &sr, &channels, &frame_size, &bit_rate, &codec_id);
                if (ret < 4) {
                    if (i > 4)
                        s->header_count = -2;
                } else {
                    int header_threshold = avctx->codec_id != AV_CODEC_ID_NONE && avctx->codec_id != codec_id;
                    if((state&SAME_HEADER_MASK) != (s->header&SAME_HEADER_MASK) && s->header)
                        s->header_count= -3;
                    s->header= state;
                    s->header_count++;
                    s->frame_size = ret-4;

                    if (s->header_count > header_threshold) {
                        avctx->sample_rate= sr;
                        avctx->channels   = channels;
                        s1->duration      = frame_size;
                        avctx->codec_id   = codec_id;
                        if (s->no_bitrate || !avctx->bit_rate) {
                            s->no_bitrate = 1;
                            avctx->bit_rate += (bit_rate - avctx->bit_rate) / (s->header_count - header_threshold);
                        }
                    }

                    if (s1->flags & PARSER_FLAG_COMPLETE_FRAMES) {
                        s->frame_size = 0;
                        next = buf_size;
                    } else if (codec_id == AV_CODEC_ID_MP3ADU) {
<<<<<<< HEAD
                        av_log(avctx, AV_LOG_ERROR,
                            "MP3ADU full parser not implemented");
=======
                        avpriv_report_missing_feature(avctx,
                            "MP3ADU full parser");
>>>>>>> 5cbae565
                        return AVERROR_PATCHWELCOME;
                    }

                    break;
                }
            }
        }
    }

    pc->state= state;
    if (ff_combine_frame(pc, next, &buf, &buf_size) < 0) {
        *poutbuf = NULL;
        *poutbuf_size = 0;
        return buf_size;
    }

    *poutbuf = buf;
    *poutbuf_size = buf_size;
    return next;
}


AVCodecParser ff_mpegaudio_parser = {
    .codec_ids      = { AV_CODEC_ID_MP1, AV_CODEC_ID_MP2, AV_CODEC_ID_MP3, AV_CODEC_ID_MP3ADU },
    .priv_data_size = sizeof(MpegAudioParseContext),
    .parser_parse   = mpegaudio_parse,
    .parser_close   = ff_parse_close,
};<|MERGE_RESOLUTION|>--- conflicted
+++ resolved
@@ -95,13 +95,8 @@
                         s->frame_size = 0;
                         next = buf_size;
                     } else if (codec_id == AV_CODEC_ID_MP3ADU) {
-<<<<<<< HEAD
-                        av_log(avctx, AV_LOG_ERROR,
-                            "MP3ADU full parser not implemented");
-=======
                         avpriv_report_missing_feature(avctx,
                             "MP3ADU full parser");
->>>>>>> 5cbae565
                         return AVERROR_PATCHWELCOME;
                     }
 
