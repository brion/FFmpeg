--- conflicted
+++ resolved
@@ -151,12 +151,7 @@
 
     arith_init(&acoder, &gb);
 
-<<<<<<< HEAD
-    if ((ret = ff_reget_buffer(avctx, &ctx->pic)) < 0)
-=======
-    if ((ret = ff_reget_buffer(avctx, ctx->pic)) < 0) {
-        av_log(avctx, AV_LOG_ERROR, "reget_buffer() failed\n");
->>>>>>> 730bac7b
+    if ((ret = ff_reget_buffer(avctx, ctx->pic)) < 0)
         return ret;
 
     c->pal_pic    =  ctx->pic->data[0] + ctx->pic->linesize[0] * (avctx->height - 1);
@@ -197,13 +192,9 @@
 
     c->ctx.avctx       = avctx;
 
-<<<<<<< HEAD
-    avcodec_get_frame_defaults(&c->pic);
-=======
     c->pic = av_frame_alloc();
     if (!c->pic)
         return AVERROR(ENOMEM);
->>>>>>> 730bac7b
 
     ret = ff_mss12_decode_init(&c->ctx, 0, &c->sc, NULL);
 
