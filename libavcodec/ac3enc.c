--- conflicted
+++ resolved
@@ -2484,16 +2484,11 @@
 
 #if FF_API_OLD_ENCODE_AUDIO
     avctx->coded_frame= avcodec_alloc_frame();
-<<<<<<< HEAD
-    if (!avctx->coded_frame)
-        goto init_fail;
-=======
     if (!avctx->coded_frame) {
         ret = AVERROR(ENOMEM);
         goto init_fail;
     }
 #endif
->>>>>>> 6aba117f
 
     ff_dsputil_init(&s->dsp, avctx);
     ff_ac3dsp_init(&s->ac3dsp, avctx->flags & CODEC_FLAG_BITEXACT);
