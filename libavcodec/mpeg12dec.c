--- conflicted
+++ resolved
@@ -1130,12 +1130,13 @@
     }
 }
 
-<<<<<<< HEAD
 static const enum AVPixelFormat mpeg1_hwaccel_pixfmt_list_420[] = {
+#if FF_API_XVMC
 #if CONFIG_MPEG_XVMC_DECODER
     AV_PIX_FMT_XVMC_MPEG2_IDCT,
     AV_PIX_FMT_XVMC_MPEG2_MC,
 #endif
+#endif /* FF_API_XVMC */
 #if CONFIG_MPEG1_VDPAU_HWACCEL
     AV_PIX_FMT_VDPAU_MPEG1,
     AV_PIX_FMT_VDPAU,
@@ -1143,20 +1144,14 @@
     AV_PIX_FMT_YUV420P,
     AV_PIX_FMT_NONE
 };
-=======
+
+static const enum AVPixelFormat mpeg2_hwaccel_pixfmt_list_420[] = {
 #if FF_API_XVMC
-static const enum AVPixelFormat pixfmt_xvmc_mpg2_420[] = {
-    AV_PIX_FMT_XVMC_MPEG2_IDCT,
-    AV_PIX_FMT_XVMC_MPEG2_MC,
-    AV_PIX_FMT_NONE };
-#endif /* FF_API_XVMC */
->>>>>>> 19e30a58
-
-static const enum AVPixelFormat mpeg2_hwaccel_pixfmt_list_420[] = {
 #if CONFIG_MPEG_XVMC_DECODER
     AV_PIX_FMT_XVMC_MPEG2_IDCT,
     AV_PIX_FMT_XVMC_MPEG2_MC,
 #endif
+#endif /* FF_API_XVMC */
 #if CONFIG_MPEG2_VDPAU_HWACCEL
     AV_PIX_FMT_VDPAU_MPEG2,
     AV_PIX_FMT_VDPAU,
@@ -1180,7 +1175,6 @@
     Mpeg1Context *s1 = avctx->priv_data;
     MpegEncContext *s = &s1->mpeg_enc_ctx;
 
-<<<<<<< HEAD
     if(s->chroma_format < 2) {
         return ff_thread_get_format(avctx,
                                 avctx->codec_id == AV_CODEC_ID_MPEG1VIDEO ?
@@ -1194,32 +1188,25 @@
 
 static void setup_hwaccel_for_pixfmt(AVCodecContext *avctx)
 {
+#if FF_API_XVMC
+FF_DISABLE_DEPRECATION_WARNINGS
     if (avctx->pix_fmt != AV_PIX_FMT_XVMC_MPEG2_IDCT && avctx->pix_fmt != AV_PIX_FMT_XVMC_MPEG2_MC) {
         avctx->xvmc_acceleration = 0;
     } else if (!avctx->xvmc_acceleration) {
         avctx->xvmc_acceleration = 2;
     }
+FF_ENABLE_DEPRECATION_WARNINGS
+#endif /* FF_API_XVMC */
     avctx->hwaccel = ff_find_hwaccel(avctx);
     // until then pix_fmt may be changed right after codec init
+#if FF_API_XVMC
     if (avctx->pix_fmt == AV_PIX_FMT_XVMC_MPEG2_IDCT ||
+#else
+    if (
+#endif
         avctx->hwaccel || uses_vdpau(avctx))
         if (avctx->idct_algo == FF_IDCT_AUTO)
             avctx->idct_algo = FF_IDCT_SIMPLE;
-=======
-#if FF_API_XVMC
-FF_DISABLE_DEPRECATION_WARNINGS
-    if (avctx->xvmc_acceleration)
-        return avctx->get_format(avctx, pixfmt_xvmc_mpg2_420);
-FF_ENABLE_DEPRECATION_WARNINGS
-#endif /* FF_API_XVMC */
-
-    if (s->chroma_format <  2)
-        return avctx->get_format(avctx, mpeg12_hwaccel_pixfmt_list_420);
-    else if (s->chroma_format == 2)
-        return AV_PIX_FMT_YUV422P;
-    else
-        return AV_PIX_FMT_YUV444P;
->>>>>>> 19e30a58
 }
 
 /* Call this function when we know all parameters.
@@ -1321,19 +1308,7 @@
         } // MPEG-2
 
         avctx->pix_fmt = mpeg_get_pixelformat(avctx);
-<<<<<<< HEAD
         setup_hwaccel_for_pixfmt(avctx);
-=======
-        avctx->hwaccel = ff_find_hwaccel(avctx);
-        // until then pix_fmt may be changed right after codec init
-#if FF_API_XVMC
-        if ((avctx->pix_fmt == AV_PIX_FMT_XVMC_MPEG2_IDCT ||
-            avctx->hwaccel) && avctx->idct_algo == FF_IDCT_AUTO)
-#else
-        if (avctx->hwaccel && avctx->idct_algo == FF_IDCT_AUTO)
-#endif /* FF_API_XVMC */
-            avctx->idct_algo = FF_IDCT_SIMPLE;
->>>>>>> 19e30a58
 
         /* Quantization matrices may need reordering
          * if DCT permutation is changed. */
@@ -2105,19 +2080,7 @@
     s->low_delay = 1;
 
     avctx->pix_fmt = mpeg_get_pixelformat(avctx);
-<<<<<<< HEAD
     setup_hwaccel_for_pixfmt(avctx);
-=======
-    avctx->hwaccel = ff_find_hwaccel(avctx);
-
-#if FF_API_XVMC
-    if ((avctx->pix_fmt == AV_PIX_FMT_XVMC_MPEG2_IDCT || avctx->hwaccel) &&
-        avctx->idct_algo == FF_IDCT_AUTO)
-#else
-    if (avctx->hwaccel && avctx->idct_algo == FF_IDCT_AUTO)
-#endif /* FF_API_XVMC */
-        avctx->idct_algo = FF_IDCT_SIMPLE;
->>>>>>> 19e30a58
 
     if (ff_MPV_common_init(s) < 0)
         return -1;
@@ -2653,7 +2616,6 @@
     .profiles       = NULL_IF_CONFIG_SMALL(mpeg2_video_profiles),
 };
 
-<<<<<<< HEAD
 //legacy decoder
 AVCodec ff_mpegvideo_decoder = {
     .name           = "mpegvideo",
@@ -2669,9 +2631,7 @@
     .max_lowres     = 3,
 };
 
-=======
 #if FF_API_XVMC
->>>>>>> 19e30a58
 #if CONFIG_MPEG_XVMC_DECODER
 static av_cold int mpeg_mc_decode_init(AVCodecContext *avctx)
 {
@@ -2705,7 +2665,7 @@
 };
 
 #endif
-<<<<<<< HEAD
+#endif /* FF_API_XVMC */
 
 #if CONFIG_MPEG_VDPAU_DECODER
 AVCodec ff_mpeg_vdpau_decoder = {
@@ -2737,7 +2697,4 @@
                       CODEC_CAP_HWACCEL_VDPAU | CODEC_CAP_DELAY,
     .flush          = flush,
 };
-#endif
-=======
-#endif /* FF_API_XVMC */
->>>>>>> 19e30a58
+#endif