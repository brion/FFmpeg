/*
 * ffmpeg main
 * Copyright (c) 2000-2003 Fabrice Bellard
 *
 * This file is part of FFmpeg.
 *
 * FFmpeg is free software; you can redistribute it and/or
 * modify it under the terms of the GNU Lesser General Public
 * License as published by the Free Software Foundation; either
 * version 2.1 of the License, or (at your option) any later version.
 *
 * FFmpeg is distributed in the hope that it will be useful,
 * but WITHOUT ANY WARRANTY; without even the implied warranty of
 * MERCHANTABILITY or FITNESS FOR A PARTICULAR PURPOSE.  See the GNU
 * Lesser General Public License for more details.
 *
 * You should have received a copy of the GNU Lesser General Public
 * License along with FFmpeg; if not, write to the Free Software
 * Foundation, Inc., 51 Franklin Street, Fifth Floor, Boston, MA 02110-1301 USA
 */

#include "config.h"
#include <ctype.h>
#include <string.h>
#include <math.h>
#include <stdlib.h>
#include <errno.h>
#include <signal.h>
#include <limits.h>
#include <unistd.h>
#include "libavformat/avformat.h"
#include "libavdevice/avdevice.h"
#include "libswscale/swscale.h"
#include "libavutil/opt.h"
#include "libavcodec/audioconvert.h"
#include "libavutil/audioconvert.h"
#include "libavutil/parseutils.h"
#include "libavutil/samplefmt.h"
#include "libavutil/colorspace.h"
#include "libavutil/fifo.h"
#include "libavutil/intreadwrite.h"
#include "libavutil/dict.h"
#include "libavutil/mathematics.h"
#include "libavutil/pixdesc.h"
#include "libavutil/avstring.h"
#include "libavutil/libm.h"
#include "libavformat/os_support.h"

#include "libavformat/ffm.h" // not public API

#if CONFIG_AVFILTER
# include "libavfilter/avcodec.h"
# include "libavfilter/avfilter.h"
# include "libavfilter/avfiltergraph.h"
# include "libavfilter/vsink_buffer.h"
# include "libavfilter/vsrc_buffer.h"
#endif

#if HAVE_SYS_RESOURCE_H
#include <sys/types.h>
#include <sys/time.h>
#include <sys/resource.h>
#elif HAVE_GETPROCESSTIMES
#include <windows.h>
#endif
#if HAVE_GETPROCESSMEMORYINFO
#include <windows.h>
#include <psapi.h>
#endif

#if HAVE_SYS_SELECT_H
#include <sys/select.h>
#endif

#if HAVE_TERMIOS_H
#include <fcntl.h>
#include <sys/ioctl.h>
#include <sys/time.h>
#include <termios.h>
#elif HAVE_KBHIT
#include <conio.h>
#endif
#include <time.h>

#include "cmdutils.h"

#include "libavutil/avassert.h"

const char program_name[] = "ffmpeg";
const int program_birth_year = 2000;

/* select an input stream for an output stream */
typedef struct StreamMap {
    int file_index;
    int stream_index;
    int sync_file_index;
    int sync_stream_index;
} StreamMap;

/**
 * select an input file for an output file
 */
typedef struct MetadataMap {
    int  file;      //< file index
    char type;      //< type of metadata to copy -- (g)lobal, (s)tream, (c)hapter or (p)rogram
    int  index;     //< stream/chapter/program number
} MetadataMap;

typedef struct ChapterMap {
    int in_file;
    int out_file;
} ChapterMap;

static const OptionDef options[];

#define MAX_FILES 100
#define MAX_STREAMS 1024    /* arbitrary sanity check value */
static const char *last_asked_format = NULL;
static double *ts_scale;
static int  nb_ts_scale;

static AVFormatContext *output_files[MAX_FILES];
static AVDictionary *output_opts[MAX_FILES];
static int nb_output_files = 0;

static StreamMap *stream_maps = NULL;
static int nb_stream_maps;

/* first item specifies output metadata, second is input */
static MetadataMap (*meta_data_maps)[2] = NULL;
static int nb_meta_data_maps;
static int metadata_global_autocopy   = 1;
static int metadata_streams_autocopy  = 1;
static int metadata_chapters_autocopy = 1;

static ChapterMap *chapter_maps = NULL;
static int nb_chapter_maps;

/* indexed by output file stream index */
static int *streamid_map = NULL;
static int nb_streamid_map = 0;

static int frame_width  = 0;
static int frame_height = 0;
static float frame_aspect_ratio = 0;
static enum PixelFormat frame_pix_fmt = PIX_FMT_NONE;
static int frame_bits_per_raw_sample = 0;
static enum AVSampleFormat audio_sample_fmt = AV_SAMPLE_FMT_NONE;
static int max_frames[4] = {INT_MAX, INT_MAX, INT_MAX, INT_MAX};
static AVRational frame_rate;
static float video_qscale = 0;
static uint16_t *intra_matrix = NULL;
static uint16_t *inter_matrix = NULL;
static const char *video_rc_override_string=NULL;
static int video_disable = 0;
static int video_discard = 0;
static char *video_codec_name = NULL;
static unsigned int video_codec_tag = 0;
static char *video_language = NULL;
static int same_quality = 0;
static int do_deinterlace = 0;
static int top_field_first = -1;
static int me_threshold = 0;
static int intra_dc_precision = 8;
static int loop_input = 0;
static int loop_output = AVFMT_NOOUTPUTLOOP;
static int qp_hist = 0;
#if CONFIG_AVFILTER
static char *vfilters = NULL;
#endif

static int intra_only = 0;
static int audio_sample_rate = 0;
#define QSCALE_NONE -99999
static float audio_qscale = QSCALE_NONE;
static int audio_disable = 0;
static int audio_channels = 0;
static char  *audio_codec_name = NULL;
static unsigned int audio_codec_tag = 0;
static char *audio_language = NULL;

static int subtitle_disable = 0;
static char *subtitle_codec_name = NULL;
static char *subtitle_language = NULL;
static unsigned int subtitle_codec_tag = 0;

static int data_disable = 0;
static char *data_codec_name = NULL;
static unsigned int data_codec_tag = 0;

static float mux_preload= 0.5;
static float mux_max_delay= 0.7;

static int64_t recording_time = INT64_MAX;
static int64_t start_time = 0;
static int64_t input_ts_offset = 0;
static int file_overwrite = 0;
static AVDictionary *metadata;
static int do_benchmark = 0;
static int do_hex_dump = 0;
static int do_pkt_dump = 0;
static int do_psnr = 0;
static int do_pass = 0;
static const char *pass_logfilename_prefix;
static int audio_stream_copy = 0;
static int video_stream_copy = 0;
static int subtitle_stream_copy = 0;
static int data_stream_copy = 0;
static int video_sync_method= -1;
static int audio_sync_method= 0;
static float audio_drift_threshold= 0.1;
static int copy_ts= 0;
static int copy_tb= 0;
static int opt_shortest = 0;
static char *vstats_filename;
static FILE *vstats_file;
static int opt_programid = 0;
static int copy_initial_nonkeyframes = 0;

static int rate_emu = 0;

static int audio_volume = 256;

static int exit_on_error = 0;
static int using_stdin = 0;
static int verbose = 1;
static int run_as_daemon  = 0;
static int thread_count= 1;
static int q_pressed = 0;
static int64_t video_size = 0;
static int64_t audio_size = 0;
static int64_t extra_size = 0;
static int nb_frames_dup = 0;
static int nb_frames_drop = 0;
static int input_sync;
static uint64_t limit_filesize = 0;
static int force_fps = 0;
static char *forced_key_frames = NULL;

static float dts_delta_threshold = 10;

static int64_t timer_start;

static uint8_t *audio_buf;
static uint8_t *audio_out;
static unsigned int allocated_audio_out_size, allocated_audio_buf_size;

static short *samples;

static AVBitStreamFilterContext *video_bitstream_filters=NULL;
static AVBitStreamFilterContext *audio_bitstream_filters=NULL;
static AVBitStreamFilterContext *subtitle_bitstream_filters=NULL;

#define DEFAULT_PASS_LOGFILENAME_PREFIX "ffmpeg2pass"

struct InputStream;

typedef struct OutputStream {
    int file_index;          /* file index */
    int index;               /* stream index in the output file */
    int source_index;        /* InputStream index */
    AVStream *st;            /* stream in the output file */
    int encoding_needed;     /* true if encoding needed for this stream */
    int frame_number;
    /* input pts and corresponding output pts
       for A/V sync */
    //double sync_ipts;        /* dts from the AVPacket of the demuxer in second units */
    struct InputStream *sync_ist; /* input stream to sync against */
    int64_t sync_opts;       /* output frame counter, could be changed to some true timestamp */ //FIXME look at frame_number
    AVBitStreamFilterContext *bitstream_filters;
    AVCodec *enc;

    /* video only */
    int video_resample;
    AVFrame resample_frame;              /* temporary frame for image resampling */
    struct SwsContext *img_resample_ctx; /* for image resampling */
    int resample_height;
    int resample_width;
    int resample_pix_fmt;
    AVRational frame_rate;

    float frame_aspect_ratio;

    /* forced key frames */
    int64_t *forced_kf_pts;
    int forced_kf_count;
    int forced_kf_index;

    /* audio only */
    int audio_resample;
    ReSampleContext *resample; /* for audio resampling */
    int resample_sample_fmt;
    int resample_channels;
    int resample_sample_rate;
    int reformat_pair;
    AVAudioConvert *reformat_ctx;
    AVFifoBuffer *fifo;     /* for compression: one audio fifo per codec */
    FILE *logfile;

#if CONFIG_AVFILTER
    AVFilterContext *output_video_filter;
    AVFilterContext *input_video_filter;
    AVFilterBufferRef *picref;
    char *avfilter;
    AVFilterGraph *graph;
#endif

   int sws_flags;
   AVDictionary *opts;
} OutputStream;

static OutputStream **output_streams_for_file[MAX_FILES] = { NULL };
static int nb_output_streams_for_file[MAX_FILES] = { 0 };

typedef struct InputStream {
    int file_index;
    AVStream *st;
    int discard;             /* true if stream data should be discarded */
    int decoding_needed;     /* true if the packets must be decoded in 'raw_fifo' */
    AVCodec *dec;

    int64_t       start;     /* time when read started */
    int64_t       next_pts;  /* synthetic pts for cases where pkt.pts
                                is not defined */
    int64_t       pts;       /* current pts */
    double ts_scale;
    int is_start;            /* is 1 at the start and after a discontinuity */
    int showed_multi_packet_warning;
    int is_past_recording_time;
    AVDictionary *opts;
} InputStream;

typedef struct InputFile {
    AVFormatContext *ctx;
    int eof_reached;      /* true if eof reached */
    int ist_index;        /* index of first stream in ist_table */
    int buffer_size;      /* current total buffer size */
    int64_t ts_offset;
} InputFile;

#if HAVE_TERMIOS_H

/* init terminal so that we can grab keys */
static struct termios oldtty;
#endif

static InputStream *input_streams = NULL;
static int         nb_input_streams = 0;
static InputFile   *input_files   = NULL;
static int         nb_input_files   = 0;

#if CONFIG_AVFILTER

static int configure_video_filters(InputStream *ist, OutputStream *ost)
{
    AVFilterContext *last_filter, *filter;
    /** filter graph containing all filters including input & output */
    AVCodecContext *codec = ost->st->codec;
    AVCodecContext *icodec = ist->st->codec;
    enum PixelFormat pix_fmts[] = { codec->pix_fmt, PIX_FMT_NONE };
    AVRational sample_aspect_ratio;
    char args[255];
    int ret;

    ost->graph = avfilter_graph_alloc();

    if (ist->st->sample_aspect_ratio.num){
        sample_aspect_ratio = ist->st->sample_aspect_ratio;
    }else
        sample_aspect_ratio = ist->st->codec->sample_aspect_ratio;

    snprintf(args, 255, "%d:%d:%d:%d:%d:%d:%d", ist->st->codec->width,
             ist->st->codec->height, ist->st->codec->pix_fmt, 1, AV_TIME_BASE,
             sample_aspect_ratio.num, sample_aspect_ratio.den);

    ret = avfilter_graph_create_filter(&ost->input_video_filter, avfilter_get_by_name("buffer"),
                                       "src", args, NULL, ost->graph);
    if (ret < 0)
        return ret;
    ret = avfilter_graph_create_filter(&ost->output_video_filter, avfilter_get_by_name("buffersink"),
                                       "out", NULL, pix_fmts, ost->graph);
    if (ret < 0)
        return ret;
    last_filter = ost->input_video_filter;

    if (codec->width  != icodec->width || codec->height != icodec->height) {
        snprintf(args, 255, "%d:%d:flags=0x%X",
                 codec->width,
                 codec->height,
                 ost->sws_flags);
        if ((ret = avfilter_graph_create_filter(&filter, avfilter_get_by_name("scale"),
                                                NULL, args, NULL, ost->graph)) < 0)
            return ret;
        if ((ret = avfilter_link(last_filter, 0, filter, 0)) < 0)
            return ret;
        last_filter = filter;
    }

    snprintf(args, sizeof(args), "flags=0x%X", ost->sws_flags);
    ost->graph->scale_sws_opts = av_strdup(args);

    if (ost->avfilter) {
        AVFilterInOut *outputs = avfilter_inout_alloc();
        AVFilterInOut *inputs  = avfilter_inout_alloc();

        outputs->name    = av_strdup("in");
        outputs->filter_ctx = last_filter;
        outputs->pad_idx = 0;
        outputs->next    = NULL;

        inputs->name    = av_strdup("out");
        inputs->filter_ctx = ost->output_video_filter;
        inputs->pad_idx = 0;
        inputs->next    = NULL;

        if ((ret = avfilter_graph_parse(ost->graph, ost->avfilter, &inputs, &outputs, NULL)) < 0)
            return ret;
        av_freep(&ost->avfilter);
    } else {
        if ((ret = avfilter_link(last_filter, 0, ost->output_video_filter, 0)) < 0)
            return ret;
    }

    if ((ret = avfilter_graph_config(ost->graph, NULL)) < 0)
        return ret;

    codec->width  = ost->output_video_filter->inputs[0]->w;
    codec->height = ost->output_video_filter->inputs[0]->h;
    codec->sample_aspect_ratio = ost->st->sample_aspect_ratio =
        ost->frame_aspect_ratio ? // overriden by the -aspect cli option
        av_d2q(ost->frame_aspect_ratio*codec->height/codec->width, 255) :
        ost->output_video_filter->inputs[0]->sample_aspect_ratio;

    return 0;
}
#endif /* CONFIG_AVFILTER */

static void term_exit(void)
{
    av_log(NULL, AV_LOG_QUIET, "%s", "");
#if HAVE_TERMIOS_H
    if(!run_as_daemon)
        tcsetattr (0, TCSANOW, &oldtty);
#endif
}

static volatile int received_sigterm = 0;

static void
sigterm_handler(int sig)
{
    received_sigterm = sig;
    q_pressed++;
    term_exit();
}

static void term_init(void)
{
#if HAVE_TERMIOS_H
    if(!run_as_daemon){
    struct termios tty;

    tcgetattr (0, &tty);
    oldtty = tty;
    atexit(term_exit);

    tty.c_iflag &= ~(IGNBRK|BRKINT|PARMRK|ISTRIP
                          |INLCR|IGNCR|ICRNL|IXON);
    tty.c_oflag |= OPOST;
    tty.c_lflag &= ~(ECHO|ECHONL|ICANON|IEXTEN);
    tty.c_cflag &= ~(CSIZE|PARENB);
    tty.c_cflag |= CS8;
    tty.c_cc[VMIN] = 1;
    tty.c_cc[VTIME] = 0;

    tcsetattr (0, TCSANOW, &tty);
    signal(SIGQUIT, sigterm_handler); /* Quit (POSIX).  */
    }
#endif

    signal(SIGINT , sigterm_handler); /* Interrupt (ANSI).  */
    signal(SIGTERM, sigterm_handler); /* Termination (ANSI).  */
#ifdef SIGXCPU
    signal(SIGXCPU, sigterm_handler);
#endif
}

/* read a key without blocking */
static int read_key(void)
{
#if HAVE_TERMIOS_H
    int n = 1;
    unsigned char ch;
    struct timeval tv;
    fd_set rfds;

    if(run_as_daemon)
        return -1;

    FD_ZERO(&rfds);
    FD_SET(0, &rfds);
    tv.tv_sec = 0;
    tv.tv_usec = 0;
    n = select(1, &rfds, NULL, NULL, &tv);
    if (n > 0) {
        n = read(0, &ch, 1);
        if (n == 1)
            return ch;

        return n;
    }
#elif HAVE_KBHIT
    if(kbhit())
        return(getch());
#endif
    return -1;
}

static int decode_interrupt_cb(void)
{
    q_pressed += read_key() == 'q';
    return q_pressed > 1;
}

static int ffmpeg_exit(int ret)
{
    int i;

    /* close files */
    for(i=0;i<nb_output_files;i++) {
        AVFormatContext *s = output_files[i];
        if (!(s->oformat->flags & AVFMT_NOFILE) && s->pb)
            avio_close(s->pb);
        avformat_free_context(s);
        av_free(output_streams_for_file[i]);
        av_dict_free(&output_opts[i]);
    }
    for(i=0;i<nb_input_files;i++) {
        av_close_input_file(input_files[i].ctx);
    }
    for (i = 0; i < nb_input_streams; i++)
        av_dict_free(&input_streams[i].opts);

    av_free(intra_matrix);
    av_free(inter_matrix);

    if (vstats_file)
        fclose(vstats_file);
    av_free(vstats_filename);

    av_free(streamid_map);
    av_free(stream_maps);
    av_free(meta_data_maps);

    av_freep(&input_streams);
    av_freep(&input_files);

    av_free(video_codec_name);
    av_free(audio_codec_name);
    av_free(subtitle_codec_name);
    av_free(data_codec_name);

    uninit_opts();
    av_free(audio_buf);
    av_free(audio_out);
    allocated_audio_buf_size= allocated_audio_out_size= 0;
    av_free(samples);

#if CONFIG_AVFILTER
    avfilter_uninit();
#endif

    if (received_sigterm) {
        fprintf(stderr,
            "Received signal %d: terminating.\n",
            (int) received_sigterm);
        exit (255);
    }

    exit(ret); /* not all OS-es handle main() return value */
    return ret;
}

static void assert_avoptions(AVDictionary *m)
{
    AVDictionaryEntry *t;
    if ((t = av_dict_get(m, "", NULL, AV_DICT_IGNORE_SUFFIX))) {
        av_log(NULL, AV_LOG_ERROR, "Option %s not found.\n", t->key);
        ffmpeg_exit(1);
    }
}

static void assert_codec_experimental(AVCodecContext *c, int encoder)
{
    const char *codec_string = encoder ? "encoder" : "decoder";
    AVCodec *codec;
    if (c->codec->capabilities & CODEC_CAP_EXPERIMENTAL &&
        c->strict_std_compliance > FF_COMPLIANCE_EXPERIMENTAL) {
        av_log(NULL, AV_LOG_ERROR, "%s '%s' is experimental and might produce bad "
                "results.\nAdd '-strict experimental' if you want to use it.\n",
                codec_string, c->codec->name);
        codec = encoder ? avcodec_find_encoder(codec->id) : avcodec_find_decoder(codec->id);
        if (!(codec->capabilities & CODEC_CAP_EXPERIMENTAL))
            av_log(NULL, AV_LOG_ERROR, "Or use the non experimental %s '%s'.\n",
                   codec_string, codec->name);
        ffmpeg_exit(1);
    }
}

/* similar to ff_dynarray_add() and av_fast_realloc() */
static void *grow_array(void *array, int elem_size, int *size, int new_size)
{
    if (new_size >= INT_MAX / elem_size) {
        fprintf(stderr, "Array too big.\n");
        ffmpeg_exit(1);
    }
    if (*size < new_size) {
        uint8_t *tmp = av_realloc(array, new_size*elem_size);
        if (!tmp) {
            fprintf(stderr, "Could not alloc buffer.\n");
            ffmpeg_exit(1);
        }
        memset(tmp + *size*elem_size, 0, (new_size-*size) * elem_size);
        *size = new_size;
        return tmp;
    }
    return array;
}

static void choose_sample_fmt(AVStream *st, AVCodec *codec)
{
    if(codec && codec->sample_fmts){
        const enum AVSampleFormat *p= codec->sample_fmts;
        for(; *p!=-1; p++){
            if(*p == st->codec->sample_fmt)
                break;
        }
        if (*p == -1) {
            if((codec->capabilities & CODEC_CAP_LOSSLESS) && av_get_sample_fmt_name(st->codec->sample_fmt) > av_get_sample_fmt_name(codec->sample_fmts[0]))
                av_log(NULL, AV_LOG_ERROR, "Convertion will not be lossless'\n");
            av_log(NULL, AV_LOG_WARNING,
                   "Incompatible sample format '%s' for codec '%s', auto-selecting format '%s'\n",
                   av_get_sample_fmt_name(st->codec->sample_fmt),
                   codec->name,
                   av_get_sample_fmt_name(codec->sample_fmts[0]));
            st->codec->sample_fmt = codec->sample_fmts[0];
        }
    }
}

static void choose_sample_rate(AVStream *st, AVCodec *codec)
{
    if(codec && codec->supported_samplerates){
        const int *p= codec->supported_samplerates;
        int best=0;
        int best_dist=INT_MAX;
        for(; *p; p++){
            int dist= abs(st->codec->sample_rate - *p);
            if(dist < best_dist){
                best_dist= dist;
                best= *p;
            }
        }
        if(best_dist){
            av_log(st->codec, AV_LOG_WARNING, "Requested sampling rate unsupported using closest supported (%d)\n", best);
        }
        st->codec->sample_rate= best;
    }
}

static void choose_pixel_fmt(AVStream *st, AVCodec *codec)
{
    if(codec && codec->pix_fmts){
        const enum PixelFormat *p= codec->pix_fmts;
        if(st->codec->strict_std_compliance <= FF_COMPLIANCE_UNOFFICIAL){
            if(st->codec->codec_id==CODEC_ID_MJPEG){
                p= (const enum PixelFormat[]){PIX_FMT_YUVJ420P, PIX_FMT_YUVJ422P, PIX_FMT_YUV420P, PIX_FMT_YUV422P, PIX_FMT_NONE};
            }else if(st->codec->codec_id==CODEC_ID_LJPEG){
                p= (const enum PixelFormat[]){PIX_FMT_YUVJ420P, PIX_FMT_YUVJ422P, PIX_FMT_YUVJ444P, PIX_FMT_YUV420P, PIX_FMT_YUV422P, PIX_FMT_YUV444P, PIX_FMT_BGRA, PIX_FMT_NONE};
            }
        }
        for(; *p!=-1; p++){
            if(*p == st->codec->pix_fmt)
                break;
        }
        if (*p == -1) {
            if(st->codec->pix_fmt != PIX_FMT_NONE)
                av_log(NULL, AV_LOG_WARNING,
                        "Incompatible pixel format '%s' for codec '%s', auto-selecting format '%s'\n",
                        av_pix_fmt_descriptors[st->codec->pix_fmt].name,
                        codec->name,
                        av_pix_fmt_descriptors[codec->pix_fmts[0]].name);
            st->codec->pix_fmt = codec->pix_fmts[0];
        }
    }
}

static OutputStream *new_output_stream(AVFormatContext *oc, int file_idx, AVCodec *codec)
{
    OutputStream *ost;
    AVStream *st = av_new_stream(oc, oc->nb_streams < nb_streamid_map ? streamid_map[oc->nb_streams] : 0);
    int idx      = oc->nb_streams - 1;

    if (!st) {
        av_log(NULL, AV_LOG_ERROR, "Could not alloc stream.\n");
        ffmpeg_exit(1);
    }

    output_streams_for_file[file_idx] =
        grow_array(output_streams_for_file[file_idx],
                   sizeof(*output_streams_for_file[file_idx]),
                   &nb_output_streams_for_file[file_idx],
                   oc->nb_streams);
    ost = output_streams_for_file[file_idx][idx] =
        av_mallocz(sizeof(OutputStream));
    if (!ost) {
        fprintf(stderr, "Could not alloc output stream\n");
        ffmpeg_exit(1);
    }
    ost->file_index = file_idx;
    ost->index = idx;
    ost->st    = st;
    ost->enc   = codec;
    if (codec)
        ost->opts  = filter_codec_opts(codec_opts, codec->id, 1);

    avcodec_get_context_defaults3(st->codec, codec);

    ost->sws_flags = av_get_int(sws_opts, "sws_flags", NULL);
    return ost;
}

static int read_ffserver_streams(AVFormatContext *s, const char *filename)
{
    int i, err;
    AVFormatContext *ic = NULL;
    int nopts = 0;

    err = avformat_open_input(&ic, filename, NULL, NULL);
    if (err < 0)
        return err;
    /* copy stream format */
    for(i=0;i<ic->nb_streams;i++) {
        AVStream *st;
        OutputStream *ost;
        AVCodec *codec;

        codec = avcodec_find_encoder(ic->streams[i]->codec->codec_id);
        ost   = new_output_stream(s, nb_output_files, codec);
        st    = ost->st;

        // FIXME: a more elegant solution is needed
        memcpy(st, ic->streams[i], sizeof(AVStream));
        st->info = av_malloc(sizeof(*st->info));
        memcpy(st->info, ic->streams[i]->info, sizeof(*st->info));
        avcodec_copy_context(st->codec, ic->streams[i]->codec);

        if (st->codec->codec_type == AVMEDIA_TYPE_AUDIO) {
            if (audio_stream_copy) {
                st->stream_copy = 1;
            } else
                choose_sample_fmt(st, codec);
        } else if (st->codec->codec_type == AVMEDIA_TYPE_VIDEO) {
            if (video_stream_copy) {
                st->stream_copy = 1;
            } else
                choose_pixel_fmt(st, codec);
        }

        if(st->codec->flags & CODEC_FLAG_BITEXACT)
            nopts = 1;
    }

    av_close_input_file(ic);
    return 0;
}

static double
get_sync_ipts(const OutputStream *ost)
{
    const InputStream *ist = ost->sync_ist;
    return (double)(ist->pts - start_time)/AV_TIME_BASE;
}

static void write_frame(AVFormatContext *s, AVPacket *pkt, AVCodecContext *avctx, AVBitStreamFilterContext *bsfc){
    int ret;

    while(bsfc){
        AVPacket new_pkt= *pkt;
        int a= av_bitstream_filter_filter(bsfc, avctx, NULL,
                                          &new_pkt.data, &new_pkt.size,
                                          pkt->data, pkt->size,
                                          pkt->flags & AV_PKT_FLAG_KEY);
        if(a>0){
            av_free_packet(pkt);
            new_pkt.destruct= av_destruct_packet;
        } else if(a<0){
            fprintf(stderr, "%s failed for stream %d, codec %s",
                    bsfc->filter->name, pkt->stream_index,
                    avctx->codec ? avctx->codec->name : "copy");
            print_error("", a);
            if (exit_on_error)
                ffmpeg_exit(1);
        }
        *pkt= new_pkt;

        bsfc= bsfc->next;
    }

    ret= av_interleaved_write_frame(s, pkt);
    if(ret < 0){
        print_error("av_interleaved_write_frame()", ret);
        ffmpeg_exit(1);
    }
}

#define MAX_AUDIO_PACKET_SIZE (128 * 1024)

static void do_audio_out(AVFormatContext *s,
                         OutputStream *ost,
                         InputStream *ist,
                         unsigned char *buf, int size)
{
    uint8_t *buftmp;
    int64_t audio_out_size, audio_buf_size;
    int64_t allocated_for_size= size;

    int size_out, frame_bytes, ret, resample_changed;
    AVCodecContext *enc= ost->st->codec;
    AVCodecContext *dec= ist->st->codec;
    int osize = av_get_bytes_per_sample(enc->sample_fmt);
    int isize = av_get_bytes_per_sample(dec->sample_fmt);
    const int coded_bps = av_get_bits_per_sample(enc->codec->id);

need_realloc:
    audio_buf_size= (allocated_for_size + isize*dec->channels - 1) / (isize*dec->channels);
    audio_buf_size= (audio_buf_size*enc->sample_rate + dec->sample_rate) / dec->sample_rate;
    audio_buf_size= audio_buf_size*2 + 10000; //safety factors for the deprecated resampling API
    audio_buf_size= FFMAX(audio_buf_size, enc->frame_size);
    audio_buf_size*= osize*enc->channels;

    audio_out_size= FFMAX(audio_buf_size, enc->frame_size * osize * enc->channels);
    if(coded_bps > 8*osize)
        audio_out_size= audio_out_size * coded_bps / (8*osize);
    audio_out_size += FF_MIN_BUFFER_SIZE;

    if(audio_out_size > INT_MAX || audio_buf_size > INT_MAX){
        fprintf(stderr, "Buffer sizes too large\n");
        ffmpeg_exit(1);
    }

    av_fast_malloc(&audio_buf, &allocated_audio_buf_size, audio_buf_size);
    av_fast_malloc(&audio_out, &allocated_audio_out_size, audio_out_size);
    if (!audio_buf || !audio_out){
        fprintf(stderr, "Out of memory in do_audio_out\n");
        ffmpeg_exit(1);
    }

    if (enc->channels != dec->channels)
        ost->audio_resample = 1;

    resample_changed = ost->resample_sample_fmt  != dec->sample_fmt ||
                       ost->resample_channels    != dec->channels   ||
                       ost->resample_sample_rate != dec->sample_rate;

    if ((ost->audio_resample && !ost->resample) || resample_changed) {
        if (resample_changed) {
            av_log(NULL, AV_LOG_INFO, "Input stream #%d.%d frame changed from rate:%d fmt:%s ch:%d to rate:%d fmt:%s ch:%d\n",
                   ist->file_index, ist->st->index,
                   ost->resample_sample_rate, av_get_sample_fmt_name(ost->resample_sample_fmt), ost->resample_channels,
                   dec->sample_rate, av_get_sample_fmt_name(dec->sample_fmt), dec->channels);
            ost->resample_sample_fmt  = dec->sample_fmt;
            ost->resample_channels    = dec->channels;
            ost->resample_sample_rate = dec->sample_rate;
            if (ost->resample)
                audio_resample_close(ost->resample);
        }
        /* if audio_sync_method is >1 the resampler is needed for audio drift compensation */
        if (audio_sync_method <= 1 &&
            ost->resample_sample_fmt  == enc->sample_fmt &&
            ost->resample_channels    == enc->channels   &&
            ost->resample_sample_rate == enc->sample_rate) {
            ost->resample = NULL;
            ost->audio_resample = 0;
        } else {
            if (dec->sample_fmt != AV_SAMPLE_FMT_S16)
                fprintf(stderr, "Warning, using s16 intermediate sample format for resampling\n");
            ost->resample = av_audio_resample_init(enc->channels,    dec->channels,
                                                   enc->sample_rate, dec->sample_rate,
                                                   enc->sample_fmt,  dec->sample_fmt,
                                                   16, 10, 0, 0.8);
            if (!ost->resample) {
                fprintf(stderr, "Can not resample %d channels @ %d Hz to %d channels @ %d Hz\n",
                        dec->channels, dec->sample_rate,
                        enc->channels, enc->sample_rate);
                ffmpeg_exit(1);
            }
        }
    }

#define MAKE_SFMT_PAIR(a,b) ((a)+AV_SAMPLE_FMT_NB*(b))
    if (!ost->audio_resample && dec->sample_fmt!=enc->sample_fmt &&
        MAKE_SFMT_PAIR(enc->sample_fmt,dec->sample_fmt)!=ost->reformat_pair) {
        if (ost->reformat_ctx)
            av_audio_convert_free(ost->reformat_ctx);
        ost->reformat_ctx = av_audio_convert_alloc(enc->sample_fmt, 1,
                                                   dec->sample_fmt, 1, NULL, 0);
        if (!ost->reformat_ctx) {
            fprintf(stderr, "Cannot convert %s sample format to %s sample format\n",
                av_get_sample_fmt_name(dec->sample_fmt),
                av_get_sample_fmt_name(enc->sample_fmt));
            ffmpeg_exit(1);
        }
        ost->reformat_pair=MAKE_SFMT_PAIR(enc->sample_fmt,dec->sample_fmt);
    }

    if(audio_sync_method){
        double delta = get_sync_ipts(ost) * enc->sample_rate - ost->sync_opts
                - av_fifo_size(ost->fifo)/(enc->channels * 2);
        double idelta= delta*dec->sample_rate / enc->sample_rate;
        int byte_delta= ((int)idelta)*2*dec->channels;

        //FIXME resample delay
        if(fabs(delta) > 50){
            if(ist->is_start || fabs(delta) > audio_drift_threshold*enc->sample_rate){
                if(byte_delta < 0){
                    byte_delta= FFMAX(byte_delta, -size);
                    size += byte_delta;
                    buf  -= byte_delta;
                    if(verbose > 2)
                        fprintf(stderr, "discarding %d audio samples\n", (int)-delta);
                    if(!size)
                        return;
                    ist->is_start=0;
                }else{
                    static uint8_t *input_tmp= NULL;
                    input_tmp= av_realloc(input_tmp, byte_delta + size);

                    if(byte_delta > allocated_for_size - size){
                        allocated_for_size= byte_delta + (int64_t)size;
                        goto need_realloc;
                    }
                    ist->is_start=0;

                    memset(input_tmp, 0, byte_delta);
                    memcpy(input_tmp + byte_delta, buf, size);
                    buf= input_tmp;
                    size += byte_delta;
                    if(verbose > 2)
                        fprintf(stderr, "adding %d audio samples of silence\n", (int)delta);
                }
            }else if(audio_sync_method>1){
                int comp= av_clip(delta, -audio_sync_method, audio_sync_method);
                av_assert0(ost->audio_resample);
                if(verbose > 2)
                    fprintf(stderr, "compensating audio timestamp drift:%f compensation:%d in:%d\n", delta, comp, enc->sample_rate);
//                fprintf(stderr, "drift:%f len:%d opts:%"PRId64" ipts:%"PRId64" fifo:%d\n", delta, -1, ost->sync_opts, (int64_t)(get_sync_ipts(ost) * enc->sample_rate), av_fifo_size(ost->fifo)/(ost->st->codec->channels * 2));
                av_resample_compensate(*(struct AVResampleContext**)ost->resample, comp, enc->sample_rate);
            }
        }
    }else
        ost->sync_opts= lrintf(get_sync_ipts(ost) * enc->sample_rate)
                        - av_fifo_size(ost->fifo)/(enc->channels * 2); //FIXME wrong

    if (ost->audio_resample) {
        buftmp = audio_buf;
        size_out = audio_resample(ost->resample,
                                  (short *)buftmp, (short *)buf,
                                  size / (dec->channels * isize));
        size_out = size_out * enc->channels * osize;
    } else {
        buftmp = buf;
        size_out = size;
    }

    if (!ost->audio_resample && dec->sample_fmt!=enc->sample_fmt) {
        const void *ibuf[6]= {buftmp};
        void *obuf[6]= {audio_buf};
        int istride[6]= {isize};
        int ostride[6]= {osize};
        int len= size_out/istride[0];
        if (av_audio_convert(ost->reformat_ctx, obuf, ostride, ibuf, istride, len)<0) {
            printf("av_audio_convert() failed\n");
            if (exit_on_error)
                ffmpeg_exit(1);
            return;
        }
        buftmp = audio_buf;
        size_out = len*osize;
    }

    /* now encode as many frames as possible */
    if (enc->frame_size > 1) {
        /* output resampled raw samples */
        if (av_fifo_realloc2(ost->fifo, av_fifo_size(ost->fifo) + size_out) < 0) {
            fprintf(stderr, "av_fifo_realloc2() failed\n");
            ffmpeg_exit(1);
        }
        av_fifo_generic_write(ost->fifo, buftmp, size_out, NULL);

        frame_bytes = enc->frame_size * osize * enc->channels;

        while (av_fifo_size(ost->fifo) >= frame_bytes) {
            AVPacket pkt;
            av_init_packet(&pkt);

            av_fifo_generic_read(ost->fifo, audio_buf, frame_bytes, NULL);

            //FIXME pass ost->sync_opts as AVFrame.pts in avcodec_encode_audio()

            ret = avcodec_encode_audio(enc, audio_out, audio_out_size,
                                       (short *)audio_buf);
            if (ret < 0) {
                fprintf(stderr, "Audio encoding failed\n");
                ffmpeg_exit(1);
            }
            audio_size += ret;
            pkt.stream_index= ost->index;
            pkt.data= audio_out;
            pkt.size= ret;
            if(enc->coded_frame && enc->coded_frame->pts != AV_NOPTS_VALUE)
                pkt.pts= av_rescale_q(enc->coded_frame->pts, enc->time_base, ost->st->time_base);
            pkt.flags |= AV_PKT_FLAG_KEY;
            write_frame(s, &pkt, enc, ost->bitstream_filters);

            ost->sync_opts += enc->frame_size;
        }
    } else {
        AVPacket pkt;
        av_init_packet(&pkt);

        ost->sync_opts += size_out / (osize * enc->channels);

        /* output a pcm frame */
        /* determine the size of the coded buffer */
        size_out /= osize;
        if (coded_bps)
            size_out = size_out*coded_bps/8;

        if(size_out > audio_out_size){
            fprintf(stderr, "Internal error, buffer size too small\n");
            ffmpeg_exit(1);
        }

        //FIXME pass ost->sync_opts as AVFrame.pts in avcodec_encode_audio()
        ret = avcodec_encode_audio(enc, audio_out, size_out,
                                   (short *)buftmp);
        if (ret < 0) {
            fprintf(stderr, "Audio encoding failed\n");
            ffmpeg_exit(1);
        }
        audio_size += ret;
        pkt.stream_index= ost->index;
        pkt.data= audio_out;
        pkt.size= ret;
        if(enc->coded_frame && enc->coded_frame->pts != AV_NOPTS_VALUE)
            pkt.pts= av_rescale_q(enc->coded_frame->pts, enc->time_base, ost->st->time_base);
        pkt.flags |= AV_PKT_FLAG_KEY;
        write_frame(s, &pkt, enc, ost->bitstream_filters);
    }
}

static void pre_process_video_frame(InputStream *ist, AVPicture *picture, void **bufp)
{
    AVCodecContext *dec;
    AVPicture *picture2;
    AVPicture picture_tmp;
    uint8_t *buf = 0;

    dec = ist->st->codec;

    /* deinterlace : must be done before any resize */
    if (do_deinterlace) {
        int size;

        /* create temporary picture */
        size = avpicture_get_size(dec->pix_fmt, dec->width, dec->height);
        buf = av_malloc(size);
        if (!buf)
            return;

        picture2 = &picture_tmp;
        avpicture_fill(picture2, buf, dec->pix_fmt, dec->width, dec->height);

        if(avpicture_deinterlace(picture2, picture,
                                 dec->pix_fmt, dec->width, dec->height) < 0) {
            /* if error, do not deinterlace */
            fprintf(stderr, "Deinterlacing failed\n");
            av_free(buf);
            buf = NULL;
            picture2 = picture;
        }
    } else {
        picture2 = picture;
    }

    if (picture != picture2)
        *picture = *picture2;
    *bufp = buf;
}

/* we begin to correct av delay at this threshold */
#define AV_DELAY_MAX 0.100

static void do_subtitle_out(AVFormatContext *s,
                            OutputStream *ost,
                            InputStream *ist,
                            AVSubtitle *sub,
                            int64_t pts)
{
    static uint8_t *subtitle_out = NULL;
    int subtitle_out_max_size = 1024 * 1024;
    int subtitle_out_size, nb, i;
    AVCodecContext *enc;
    AVPacket pkt;

    if (pts == AV_NOPTS_VALUE) {
        fprintf(stderr, "Subtitle packets must have a pts\n");
        if (exit_on_error)
            ffmpeg_exit(1);
        return;
    }

    enc = ost->st->codec;

    if (!subtitle_out) {
        subtitle_out = av_malloc(subtitle_out_max_size);
    }

    /* Note: DVB subtitle need one packet to draw them and one other
       packet to clear them */
    /* XXX: signal it in the codec context ? */
    if (enc->codec_id == CODEC_ID_DVB_SUBTITLE)
        nb = 2;
    else
        nb = 1;

    for(i = 0; i < nb; i++) {
        sub->pts = av_rescale_q(pts, ist->st->time_base, AV_TIME_BASE_Q);
        // start_display_time is required to be 0
        sub->pts              += av_rescale_q(sub->start_display_time, (AVRational){1, 1000}, AV_TIME_BASE_Q);
        sub->end_display_time -= sub->start_display_time;
        sub->start_display_time = 0;
        subtitle_out_size = avcodec_encode_subtitle(enc, subtitle_out,
                                                    subtitle_out_max_size, sub);
        if (subtitle_out_size < 0) {
            fprintf(stderr, "Subtitle encoding failed\n");
            ffmpeg_exit(1);
        }

        av_init_packet(&pkt);
        pkt.stream_index = ost->index;
        pkt.data = subtitle_out;
        pkt.size = subtitle_out_size;
        pkt.pts = av_rescale_q(sub->pts, AV_TIME_BASE_Q, ost->st->time_base);
        if (enc->codec_id == CODEC_ID_DVB_SUBTITLE) {
            /* XXX: the pts correction is handled here. Maybe handling
               it in the codec would be better */
            if (i == 0)
                pkt.pts += 90 * sub->start_display_time;
            else
                pkt.pts += 90 * sub->end_display_time;
        }
        write_frame(s, &pkt, ost->st->codec, ost->bitstream_filters);
    }
}

static int bit_buffer_size= 1024*256;
static uint8_t *bit_buffer= NULL;

static void do_video_out(AVFormatContext *s,
                         OutputStream *ost,
                         InputStream *ist,
                         AVFrame *in_picture,
                         int *frame_size, float quality)
{
    int nb_frames, i, ret, av_unused resample_changed;
    AVFrame *final_picture, *formatted_picture;
    AVCodecContext *enc, *dec;
    double sync_ipts;

    enc = ost->st->codec;
    dec = ist->st->codec;

    sync_ipts = get_sync_ipts(ost) / av_q2d(enc->time_base);

    /* by default, we output a single frame */
    nb_frames = 1;

    *frame_size = 0;

    if(video_sync_method){
        double vdelta = sync_ipts - ost->sync_opts;
        //FIXME set to 0.5 after we fix some dts/pts bugs like in avidec.c
        if (vdelta < -1.1)
            nb_frames = 0;
        else if (video_sync_method == 2 || (video_sync_method<0 && (s->oformat->flags & AVFMT_VARIABLE_FPS))){
            if(vdelta<=-0.6){
                nb_frames=0;
            }else if(vdelta>0.6)
                ost->sync_opts= lrintf(sync_ipts);
        }else if (vdelta > 1.1)
            nb_frames = lrintf(vdelta);
//fprintf(stderr, "vdelta:%f, ost->sync_opts:%"PRId64", ost->sync_ipts:%f nb_frames:%d\n", vdelta, ost->sync_opts, get_sync_ipts(ost), nb_frames);
        if (nb_frames == 0){
            ++nb_frames_drop;
            if (verbose>2)
                fprintf(stderr, "*** drop!\n");
        }else if (nb_frames > 1) {
            nb_frames_dup += nb_frames - 1;
            if (verbose>2)
                fprintf(stderr, "*** %d dup!\n", nb_frames-1);
        }
    }else
        ost->sync_opts= lrintf(sync_ipts);

    nb_frames= FFMIN(nb_frames, max_frames[AVMEDIA_TYPE_VIDEO] - ost->frame_number);
    if (nb_frames <= 0)
        return;

    formatted_picture = in_picture;
    final_picture = formatted_picture;

#if !CONFIG_AVFILTER
    resample_changed = ost->resample_width   != dec->width  ||
                       ost->resample_height  != dec->height ||
                       ost->resample_pix_fmt != dec->pix_fmt;

    if (resample_changed) {
        av_log(NULL, AV_LOG_INFO,
               "Input stream #%d.%d frame changed from size:%dx%d fmt:%s to size:%dx%d fmt:%s\n",
               ist->file_index, ist->st->index,
               ost->resample_width, ost->resample_height, av_get_pix_fmt_name(ost->resample_pix_fmt),
               dec->width         , dec->height         , av_get_pix_fmt_name(dec->pix_fmt));
        ost->resample_width   = dec->width;
        ost->resample_height  = dec->height;
        ost->resample_pix_fmt = dec->pix_fmt;
    }

    ost->video_resample = dec->width   != enc->width  ||
                          dec->height  != enc->height ||
                          dec->pix_fmt != enc->pix_fmt;

    if (ost->video_resample) {
        final_picture = &ost->resample_frame;
        if (!ost->img_resample_ctx || resample_changed) {
            /* initialize the destination picture */
            if (!ost->resample_frame.data[0]) {
                avcodec_get_frame_defaults(&ost->resample_frame);
                if (avpicture_alloc((AVPicture *)&ost->resample_frame, enc->pix_fmt,
                                    enc->width, enc->height)) {
                    fprintf(stderr, "Cannot allocate temp picture, check pix fmt\n");
                    ffmpeg_exit(1);
                }
            }
            /* initialize a new scaler context */
            sws_freeContext(ost->img_resample_ctx);
            ost->img_resample_ctx = sws_getContext(dec->width, dec->height, dec->pix_fmt,
                                                   enc->width, enc->height, enc->pix_fmt,
                                                   ost->sws_flags, NULL, NULL, NULL);
            if (ost->img_resample_ctx == NULL) {
                fprintf(stderr, "Cannot get resampling context\n");
                ffmpeg_exit(1);
            }
        }
        sws_scale(ost->img_resample_ctx, formatted_picture->data, formatted_picture->linesize,
              0, ost->resample_height, final_picture->data, final_picture->linesize);
    }
#endif

    /* duplicates frame if needed */
    for(i=0;i<nb_frames;i++) {
        AVPacket pkt;
        av_init_packet(&pkt);
        pkt.stream_index= ost->index;

        if (s->oformat->flags & AVFMT_RAWPICTURE) {
            /* raw pictures are written as AVPicture structure to
               avoid any copies. We support temorarily the older
               method. */
            AVFrame* old_frame = enc->coded_frame;
            enc->coded_frame = dec->coded_frame; //FIXME/XXX remove this hack
            pkt.data= (uint8_t *)final_picture;
            pkt.size=  sizeof(AVPicture);
            pkt.pts= av_rescale_q(ost->sync_opts, enc->time_base, ost->st->time_base);
            pkt.flags |= AV_PKT_FLAG_KEY;

            write_frame(s, &pkt, ost->st->codec, ost->bitstream_filters);
            enc->coded_frame = old_frame;
        } else {
            AVFrame big_picture;

            big_picture= *final_picture;
            /* better than nothing: use input picture interlaced
               settings */
            big_picture.interlaced_frame = in_picture->interlaced_frame;
            if (ost->st->codec->flags & (CODEC_FLAG_INTERLACED_DCT|CODEC_FLAG_INTERLACED_ME)) {
                if(top_field_first == -1)
                    big_picture.top_field_first = in_picture->top_field_first;
                else
                    big_picture.top_field_first = top_field_first;
            }

            /* handles sameq here. This is not correct because it may
               not be a global option */
            big_picture.quality = quality;
            if(!me_threshold)
                big_picture.pict_type = 0;
//            big_picture.pts = AV_NOPTS_VALUE;
            big_picture.pts= ost->sync_opts;
//            big_picture.pts= av_rescale(ost->sync_opts, AV_TIME_BASE*(int64_t)enc->time_base.num, enc->time_base.den);
//av_log(NULL, AV_LOG_DEBUG, "%"PRId64" -> encoder\n", ost->sync_opts);
            if (ost->forced_kf_index < ost->forced_kf_count &&
                big_picture.pts >= ost->forced_kf_pts[ost->forced_kf_index]) {
                big_picture.pict_type = AV_PICTURE_TYPE_I;
                ost->forced_kf_index++;
            }
            ret = avcodec_encode_video(enc,
                                       bit_buffer, bit_buffer_size,
                                       &big_picture);
            if (ret < 0) {
                fprintf(stderr, "Video encoding failed\n");
                ffmpeg_exit(1);
            }

            if(ret>0){
                pkt.data= bit_buffer;
                pkt.size= ret;
                if(enc->coded_frame->pts != AV_NOPTS_VALUE)
                    pkt.pts= av_rescale_q(enc->coded_frame->pts, enc->time_base, ost->st->time_base);
/*av_log(NULL, AV_LOG_DEBUG, "encoder -> %"PRId64"/%"PRId64"\n",
   pkt.pts != AV_NOPTS_VALUE ? av_rescale(pkt.pts, enc->time_base.den, AV_TIME_BASE*(int64_t)enc->time_base.num) : -1,
   pkt.dts != AV_NOPTS_VALUE ? av_rescale(pkt.dts, enc->time_base.den, AV_TIME_BASE*(int64_t)enc->time_base.num) : -1);*/

                if(enc->coded_frame->key_frame)
                    pkt.flags |= AV_PKT_FLAG_KEY;
                write_frame(s, &pkt, ost->st->codec, ost->bitstream_filters);
                *frame_size = ret;
                video_size += ret;
                //fprintf(stderr,"\nFrame: %3d size: %5d type: %d",
                //        enc->frame_number-1, ret, enc->pict_type);
                /* if two pass, output log */
                if (ost->logfile && enc->stats_out) {
                    fprintf(ost->logfile, "%s", enc->stats_out);
                }
            }
        }
        ost->sync_opts++;
        ost->frame_number++;
    }
}

static double psnr(double d){
    return -10.0*log(d)/log(10.0);
}

static void do_video_stats(AVFormatContext *os, OutputStream *ost,
                           int frame_size)
{
    AVCodecContext *enc;
    int frame_number;
    double ti1, bitrate, avg_bitrate;

    /* this is executed just the first time do_video_stats is called */
    if (!vstats_file) {
        vstats_file = fopen(vstats_filename, "w");
        if (!vstats_file) {
            perror("fopen");
            ffmpeg_exit(1);
        }
    }

    enc = ost->st->codec;
    if (enc->codec_type == AVMEDIA_TYPE_VIDEO) {
        frame_number = ost->frame_number;
        fprintf(vstats_file, "frame= %5d q= %2.1f ", frame_number, enc->coded_frame->quality/(float)FF_QP2LAMBDA);
        if (enc->flags&CODEC_FLAG_PSNR)
            fprintf(vstats_file, "PSNR= %6.2f ", psnr(enc->coded_frame->error[0]/(enc->width*enc->height*255.0*255.0)));

        fprintf(vstats_file,"f_size= %6d ", frame_size);
        /* compute pts value */
        ti1 = ost->sync_opts * av_q2d(enc->time_base);
        if (ti1 < 0.01)
            ti1 = 0.01;

        bitrate = (frame_size * 8) / av_q2d(enc->time_base) / 1000.0;
        avg_bitrate = (double)(video_size * 8) / ti1 / 1000.0;
        fprintf(vstats_file, "s_size= %8.0fkB time= %0.3f br= %7.1fkbits/s avg_br= %7.1fkbits/s ",
            (double)video_size / 1024, ti1, bitrate, avg_bitrate);
        fprintf(vstats_file, "type= %c\n", av_get_picture_type_char(enc->coded_frame->pict_type));
    }
}

static void print_report(AVFormatContext **output_files,
                         OutputStream **ost_table, int nb_ostreams,
                         int is_last_report)
{
    char buf[1024];
    OutputStream *ost;
    AVFormatContext *oc;
    int64_t total_size;
    AVCodecContext *enc;
    int frame_number, vid, i;
    double bitrate;
    int64_t pts = INT64_MAX;
    static int64_t last_time = -1;
    static int qp_histogram[52];

    if (!is_last_report) {
        int64_t cur_time;
        /* display the report every 0.5 seconds */
        cur_time = av_gettime();
        if (last_time == -1) {
            last_time = cur_time;
            return;
        }
        if ((cur_time - last_time) < 500000)
            return;
        last_time = cur_time;
    }


    oc = output_files[0];

    total_size = avio_size(oc->pb);
    if(total_size<0) // FIXME improve avio_size() so it works with non seekable output too
        total_size= avio_tell(oc->pb);

    buf[0] = '\0';
    vid = 0;
    for(i=0;i<nb_ostreams;i++) {
        float q = -1;
        ost = ost_table[i];
        enc = ost->st->codec;
        if (!ost->st->stream_copy && enc->coded_frame)
            q = enc->coded_frame->quality/(float)FF_QP2LAMBDA;
        if (vid && enc->codec_type == AVMEDIA_TYPE_VIDEO) {
            snprintf(buf + strlen(buf), sizeof(buf) - strlen(buf), "q=%2.1f ", q);
        }
        if (!vid && enc->codec_type == AVMEDIA_TYPE_VIDEO) {
            float t = (av_gettime()-timer_start) / 1000000.0;

            frame_number = ost->frame_number;
            snprintf(buf + strlen(buf), sizeof(buf) - strlen(buf), "frame=%5d fps=%3d q=%3.1f ",
                     frame_number, (t>1)?(int)(frame_number/t+0.5) : 0, q);
            if(is_last_report)
                snprintf(buf + strlen(buf), sizeof(buf) - strlen(buf), "L");
            if(qp_hist){
                int j;
                int qp = lrintf(q);
                if(qp>=0 && qp<FF_ARRAY_ELEMS(qp_histogram))
                    qp_histogram[qp]++;
                for(j=0; j<32; j++)
                    snprintf(buf + strlen(buf), sizeof(buf) - strlen(buf), "%X", (int)lrintf(log(qp_histogram[j]+1)/log(2)));
            }
            if (enc->flags&CODEC_FLAG_PSNR){
                int j;
                double error, error_sum=0;
                double scale, scale_sum=0;
                char type[3]= {'Y','U','V'};
                snprintf(buf + strlen(buf), sizeof(buf) - strlen(buf), "PSNR=");
                for(j=0; j<3; j++){
                    if(is_last_report){
                        error= enc->error[j];
                        scale= enc->width*enc->height*255.0*255.0*frame_number;
                    }else{
                        error= enc->coded_frame->error[j];
                        scale= enc->width*enc->height*255.0*255.0;
                    }
                    if(j) scale/=4;
                    error_sum += error;
                    scale_sum += scale;
                    snprintf(buf + strlen(buf), sizeof(buf) - strlen(buf), "%c:%2.2f ", type[j], psnr(error/scale));
                }
                snprintf(buf + strlen(buf), sizeof(buf) - strlen(buf), "*:%2.2f ", psnr(error_sum/scale_sum));
            }
            vid = 1;
        }
        /* compute min output value */
        pts = FFMIN(pts, av_rescale_q(ost->st->pts.val,
                                      ost->st->time_base, AV_TIME_BASE_Q));
    }

    if (verbose > 0 || is_last_report) {
        int hours, mins, secs, us;
        secs = pts / AV_TIME_BASE;
        us = pts % AV_TIME_BASE;
        mins = secs / 60;
        secs %= 60;
        hours = mins / 60;
        mins %= 60;

        bitrate = pts ? total_size * 8 / (pts / 1000.0) : 0;

        snprintf(buf + strlen(buf), sizeof(buf) - strlen(buf),
                 "size=%8.0fkB time=", total_size / 1024.0);
        snprintf(buf + strlen(buf), sizeof(buf) - strlen(buf),
                 "%02d:%02d:%02d.%02d ", hours, mins, secs,
                 (100 * us) / AV_TIME_BASE);
        snprintf(buf + strlen(buf), sizeof(buf) - strlen(buf),
                 "bitrate=%6.1fkbits/s", bitrate);

        if (nb_frames_dup || nb_frames_drop)
          snprintf(buf + strlen(buf), sizeof(buf) - strlen(buf), " dup=%d drop=%d",
                  nb_frames_dup, nb_frames_drop);

        if (verbose >= 0)
            fprintf(stderr, "%s    \r", buf);

        fflush(stderr);
    }

    if (is_last_report && verbose >= 0){
        int64_t raw= audio_size + video_size + extra_size;
        fprintf(stderr, "\n");
        fprintf(stderr, "video:%1.0fkB audio:%1.0fkB global headers:%1.0fkB muxing overhead %f%%\n",
                video_size/1024.0,
                audio_size/1024.0,
                extra_size/1024.0,
                100.0*(total_size - raw)/raw
        );
    }
}

static void generate_silence(uint8_t* buf, enum AVSampleFormat sample_fmt, size_t size)
{
    int fill_char = 0x00;
    if (sample_fmt == AV_SAMPLE_FMT_U8)
        fill_char = 0x80;
    memset(buf, fill_char, size);
}

/* pkt = NULL means EOF (needed to flush decoder buffers) */
static int output_packet(InputStream *ist, int ist_index,
                         OutputStream **ost_table, int nb_ostreams,
                         const AVPacket *pkt)
{
    AVFormatContext *os;
    OutputStream *ost;
    int ret, i;
    int got_output;
    AVFrame picture;
    void *buffer_to_free = NULL;
    static unsigned int samples_size= 0;
    AVSubtitle subtitle, *subtitle_to_free;
    int64_t pkt_pts = AV_NOPTS_VALUE;
#if CONFIG_AVFILTER
    int frame_available;
#endif
    float quality;

    AVPacket avpkt;
    int bps = av_get_bytes_per_sample(ist->st->codec->sample_fmt);

    if(ist->next_pts == AV_NOPTS_VALUE)
        ist->next_pts= ist->pts;

    if (pkt == NULL) {
        /* EOF handling */
        av_init_packet(&avpkt);
        avpkt.data = NULL;
        avpkt.size = 0;
        goto handle_eof;
    } else {
        avpkt = *pkt;
    }

    if(pkt->dts != AV_NOPTS_VALUE)
        ist->next_pts = ist->pts = av_rescale_q(pkt->dts, ist->st->time_base, AV_TIME_BASE_Q);
    if(pkt->pts != AV_NOPTS_VALUE)
        pkt_pts = av_rescale_q(pkt->pts, ist->st->time_base, AV_TIME_BASE_Q);

    //while we have more to decode or while the decoder did output something on EOF
    while (avpkt.size > 0 || (!pkt && got_output)) {
        uint8_t *data_buf, *decoded_data_buf;
        int data_size, decoded_data_size;
    handle_eof:
        ist->pts= ist->next_pts;

        if(avpkt.size && avpkt.size != pkt->size &&
           ((!ist->showed_multi_packet_warning && verbose>0) || verbose>1)){
            fprintf(stderr, "Multiple frames in a packet from stream %d\n", pkt->stream_index);
            ist->showed_multi_packet_warning=1;
        }

        /* decode the packet if needed */
        decoded_data_buf = NULL; /* fail safe */
        decoded_data_size= 0;
        data_buf  = avpkt.data;
        data_size = avpkt.size;
        subtitle_to_free = NULL;
        if (ist->decoding_needed) {
            switch(ist->st->codec->codec_type) {
            case AVMEDIA_TYPE_AUDIO:{
                if(pkt && samples_size < FFMAX(pkt->size*sizeof(*samples), AVCODEC_MAX_AUDIO_FRAME_SIZE)) {
                    samples_size = FFMAX(pkt->size*sizeof(*samples), AVCODEC_MAX_AUDIO_FRAME_SIZE);
                    av_free(samples);
                    samples= av_malloc(samples_size);
                }
                decoded_data_size= samples_size;
                    /* XXX: could avoid copy if PCM 16 bits with same
                       endianness as CPU */
                ret = avcodec_decode_audio3(ist->st->codec, samples, &decoded_data_size,
                                            &avpkt);
                if (ret < 0)
                    return ret;
                avpkt.data += ret;
                avpkt.size -= ret;
                data_size   = ret;
                got_output  = decoded_data_size > 0;
                /* Some bug in mpeg audio decoder gives */
                /* decoded_data_size < 0, it seems they are overflows */
                if (!got_output) {
                    /* no audio frame */
                    continue;
                }
                decoded_data_buf = (uint8_t *)samples;
                ist->next_pts += ((int64_t)AV_TIME_BASE/bps * decoded_data_size) /
                    (ist->st->codec->sample_rate * ist->st->codec->channels);
                break;}
            case AVMEDIA_TYPE_VIDEO:
                    decoded_data_size = (ist->st->codec->width * ist->st->codec->height * 3) / 2;
                    /* XXX: allocate picture correctly */
                    avcodec_get_frame_defaults(&picture);
                    avpkt.pts = pkt_pts;
                    avpkt.dts = ist->pts;
                    pkt_pts = AV_NOPTS_VALUE;

                    ret = avcodec_decode_video2(ist->st->codec,
                                                &picture, &got_output, &avpkt);
                    quality = same_quality ? picture.quality : 0;
                    if (ret < 0)
                        return ret;
                    if (!got_output) {
                        /* no picture yet */
                        goto discard_packet;
                    }
                    ist->next_pts = ist->pts = picture.best_effort_timestamp;
                    if (ist->st->codec->time_base.num != 0) {
                        int ticks= ist->st->parser ? ist->st->parser->repeat_pict+1 : ist->st->codec->ticks_per_frame;
                        ist->next_pts += ((int64_t)AV_TIME_BASE *
                                          ist->st->codec->time_base.num * ticks) /
                            ist->st->codec->time_base.den;
                    }
                    avpkt.size = 0;
                    buffer_to_free = NULL;
                    pre_process_video_frame(ist, (AVPicture *)&picture, &buffer_to_free);
                    break;
            case AVMEDIA_TYPE_SUBTITLE:
                ret = avcodec_decode_subtitle2(ist->st->codec,
                                               &subtitle, &got_output, &avpkt);
                if (ret < 0)
                    return ret;
                if (!got_output) {
                    goto discard_packet;
                }
                subtitle_to_free = &subtitle;
                avpkt.size = 0;
                break;
            default:
                return -1;
            }
        } else {
            switch(ist->st->codec->codec_type) {
            case AVMEDIA_TYPE_AUDIO:
                ist->next_pts += ((int64_t)AV_TIME_BASE * ist->st->codec->frame_size) /
                    ist->st->codec->sample_rate;
                break;
            case AVMEDIA_TYPE_VIDEO:
                if (ist->st->codec->time_base.num != 0) {
                    int ticks= ist->st->parser ? ist->st->parser->repeat_pict+1 : ist->st->codec->ticks_per_frame;
                    ist->next_pts += ((int64_t)AV_TIME_BASE *
                                      ist->st->codec->time_base.num * ticks) /
                        ist->st->codec->time_base.den;
                }
                break;
            }
            ret = avpkt.size;
            avpkt.size = 0;
        }

#if CONFIG_AVFILTER
        if(ist->st->codec->codec_type == AVMEDIA_TYPE_VIDEO)
        if (start_time == 0 || ist->pts >= start_time) {
            for(i=0;i<nb_ostreams;i++) {
                ost = ost_table[i];
                if (ost->input_video_filter && ost->source_index == ist_index) {
                    if (!picture.sample_aspect_ratio.num)
                        picture.sample_aspect_ratio = ist->st->sample_aspect_ratio;
                    picture.pts = ist->pts;

                    av_vsrc_buffer_add_frame(ost->input_video_filter, &picture, AV_VSRC_BUF_FLAG_OVERWRITE);
                }
            }
        }
#endif

        // preprocess audio (volume)
        if (ist->st->codec->codec_type == AVMEDIA_TYPE_AUDIO) {
            if (audio_volume != 256) {
                short *volp;
                volp = samples;
                for(i=0;i<(decoded_data_size / sizeof(short));i++) {
                    int v = ((*volp) * audio_volume + 128) >> 8;
                    if (v < -32768) v = -32768;
                    if (v >  32767) v = 32767;
                    *volp++ = v;
                }
            }
        }

        /* frame rate emulation */
        if (rate_emu) {
            int64_t pts = av_rescale(ist->pts, 1000000, AV_TIME_BASE);
            int64_t now = av_gettime() - ist->start;
            if (pts > now)
                usleep(pts - now);
        }
        /* if output time reached then transcode raw format,
           encode packets and output them */
        if (start_time == 0 || ist->pts >= start_time)
            for(i=0;i<nb_ostreams;i++) {
                int frame_size;

                ost = ost_table[i];
                if (ost->source_index == ist_index) {
#if CONFIG_AVFILTER
                frame_available = ist->st->codec->codec_type != AVMEDIA_TYPE_VIDEO ||
                    !ost->output_video_filter || avfilter_poll_frame(ost->output_video_filter->inputs[0]);
                while (frame_available) {
                    if (ist->st->codec->codec_type == AVMEDIA_TYPE_VIDEO && ost->output_video_filter) {
                        AVRational ist_pts_tb = ost->output_video_filter->inputs[0]->time_base;
                        if (av_vsink_buffer_get_video_buffer_ref(ost->output_video_filter, &ost->picref, 0) < 0)
                            goto cont;
                        if (ost->picref) {
                            avfilter_fill_frame_from_video_buffer_ref(&picture, ost->picref);
                            ist->pts = av_rescale_q(ost->picref->pts, ist_pts_tb, AV_TIME_BASE_Q);
                        }
                    }
#endif
                    os = output_files[ost->file_index];

                    /* set the input output pts pairs */
                    //ost->sync_ipts = (double)(ist->pts + input_files[ist->file_index].ts_offset - start_time)/ AV_TIME_BASE;

                    if (ost->encoding_needed) {
                        av_assert0(ist->decoding_needed);
                        switch(ost->st->codec->codec_type) {
                        case AVMEDIA_TYPE_AUDIO:
                            do_audio_out(os, ost, ist, decoded_data_buf, decoded_data_size);
                            break;
                        case AVMEDIA_TYPE_VIDEO:
#if CONFIG_AVFILTER
                            if (ost->picref->video && !ost->frame_aspect_ratio)
                                ost->st->codec->sample_aspect_ratio = ost->picref->video->sample_aspect_ratio;
#endif
                            do_video_out(os, ost, ist, &picture, &frame_size,
                                         same_quality ? quality : ost->st->codec->global_quality);
                            if (vstats_filename && frame_size)
                                do_video_stats(os, ost, frame_size);
                            break;
                        case AVMEDIA_TYPE_SUBTITLE:
                            do_subtitle_out(os, ost, ist, &subtitle,
                                            pkt->pts);
                            break;
                        default:
                            abort();
                        }
                    } else {
                        AVFrame avframe; //FIXME/XXX remove this
                        AVPicture pict;
                        AVPacket opkt;
                        int64_t ost_tb_start_time= av_rescale_q(start_time, AV_TIME_BASE_Q, ost->st->time_base);

                        av_init_packet(&opkt);

                        if ((!ost->frame_number && !(pkt->flags & AV_PKT_FLAG_KEY)) && !copy_initial_nonkeyframes)
#if !CONFIG_AVFILTER
                            continue;
#else
                            goto cont;
#endif

                        /* no reencoding needed : output the packet directly */
                        /* force the input stream PTS */

                        avcodec_get_frame_defaults(&avframe);
                        ost->st->codec->coded_frame= &avframe;
                        avframe.key_frame = pkt->flags & AV_PKT_FLAG_KEY;

                        if(ost->st->codec->codec_type == AVMEDIA_TYPE_AUDIO)
                            audio_size += data_size;
                        else if (ost->st->codec->codec_type == AVMEDIA_TYPE_VIDEO) {
                            video_size += data_size;
                            ost->sync_opts++;
                        }

                        opkt.stream_index= ost->index;
                        if(pkt->pts != AV_NOPTS_VALUE)
                            opkt.pts= av_rescale_q(pkt->pts, ist->st->time_base, ost->st->time_base) - ost_tb_start_time;
                        else
                            opkt.pts= AV_NOPTS_VALUE;

                        if (pkt->dts == AV_NOPTS_VALUE)
                            opkt.dts = av_rescale_q(ist->pts, AV_TIME_BASE_Q, ost->st->time_base);
                        else
                            opkt.dts = av_rescale_q(pkt->dts, ist->st->time_base, ost->st->time_base);
                        opkt.dts -= ost_tb_start_time;

                        opkt.duration = av_rescale_q(pkt->duration, ist->st->time_base, ost->st->time_base);
                        opkt.flags= pkt->flags;

                        //FIXME remove the following 2 lines they shall be replaced by the bitstream filters
                        if(   ost->st->codec->codec_id != CODEC_ID_H264
                           && ost->st->codec->codec_id != CODEC_ID_MPEG1VIDEO
                           && ost->st->codec->codec_id != CODEC_ID_MPEG2VIDEO
                           ) {
                            if(av_parser_change(ist->st->parser, ost->st->codec, &opkt.data, &opkt.size, data_buf, data_size, pkt->flags & AV_PKT_FLAG_KEY))
                                opkt.destruct= av_destruct_packet;
                        } else {
                            opkt.data = data_buf;
                            opkt.size = data_size;
                        }

                        if (os->oformat->flags & AVFMT_RAWPICTURE) {
                            /* store AVPicture in AVPacket, as expected by the output format */
                            avpicture_fill(&pict, opkt.data, ost->st->codec->pix_fmt, ost->st->codec->width, ost->st->codec->height);
                            opkt.data = (uint8_t *)&pict;
                            opkt.size = sizeof(AVPicture);
                            opkt.flags |= AV_PKT_FLAG_KEY;
                        }
                        write_frame(os, &opkt, ost->st->codec, ost->bitstream_filters);
                        ost->st->codec->frame_number++;
                        ost->frame_number++;
                        av_free_packet(&opkt);
                    }
#if CONFIG_AVFILTER
                    cont:
                    frame_available = (ist->st->codec->codec_type == AVMEDIA_TYPE_VIDEO) &&
                                       ost->output_video_filter && avfilter_poll_frame(ost->output_video_filter->inputs[0]);
                    avfilter_unref_buffer(ost->picref);
                }
#endif
                }
            }

        av_free(buffer_to_free);
        /* XXX: allocate the subtitles in the codec ? */
        if (subtitle_to_free) {
            avsubtitle_free(subtitle_to_free);
            subtitle_to_free = NULL;
        }
    }
 discard_packet:
    if (pkt == NULL) {
        /* EOF handling */

        for(i=0;i<nb_ostreams;i++) {
            ost = ost_table[i];
            if (ost->source_index == ist_index) {
                AVCodecContext *enc= ost->st->codec;
                os = output_files[ost->file_index];

                if(ost->st->codec->codec_type == AVMEDIA_TYPE_AUDIO && enc->frame_size <=1)
                    continue;
                if(ost->st->codec->codec_type == AVMEDIA_TYPE_VIDEO && (os->oformat->flags & AVFMT_RAWPICTURE))
                    continue;

                if (ost->encoding_needed) {
                    for(;;) {
                        AVPacket pkt;
                        int fifo_bytes;
                        av_init_packet(&pkt);
                        pkt.stream_index= ost->index;

                        switch(ost->st->codec->codec_type) {
                        case AVMEDIA_TYPE_AUDIO:
                            fifo_bytes = av_fifo_size(ost->fifo);
                            ret = 0;
                            /* encode any samples remaining in fifo */
                            if (fifo_bytes > 0) {
                                int osize = av_get_bytes_per_sample(enc->sample_fmt);
                                int fs_tmp = enc->frame_size;

                                av_fifo_generic_read(ost->fifo, audio_buf, fifo_bytes, NULL);
                                if (enc->codec->capabilities & CODEC_CAP_SMALL_LAST_FRAME) {
                                    enc->frame_size = fifo_bytes / (osize * enc->channels);
                                } else { /* pad */
                                    int frame_bytes = enc->frame_size*osize*enc->channels;
                                    if (allocated_audio_buf_size < frame_bytes)
                                        ffmpeg_exit(1);
                                    generate_silence(audio_buf+fifo_bytes, enc->sample_fmt, frame_bytes - fifo_bytes);
                                }

                                ret = avcodec_encode_audio(enc, bit_buffer, bit_buffer_size, (short *)audio_buf);
                                pkt.duration = av_rescale((int64_t)enc->frame_size*ost->st->time_base.den,
                                                          ost->st->time_base.num, enc->sample_rate);
                                enc->frame_size = fs_tmp;
                            }
                            if(ret <= 0) {
                                ret = avcodec_encode_audio(enc, bit_buffer, bit_buffer_size, NULL);
                            }
                            if (ret < 0) {
                                fprintf(stderr, "Audio encoding failed\n");
                                ffmpeg_exit(1);
                            }
                            audio_size += ret;
                            pkt.flags |= AV_PKT_FLAG_KEY;
                            break;
                        case AVMEDIA_TYPE_VIDEO:
                            ret = avcodec_encode_video(enc, bit_buffer, bit_buffer_size, NULL);
                            if (ret < 0) {
                                fprintf(stderr, "Video encoding failed\n");
                                ffmpeg_exit(1);
                            }
                            video_size += ret;
                            if(enc->coded_frame && enc->coded_frame->key_frame)
                                pkt.flags |= AV_PKT_FLAG_KEY;
                            if (ost->logfile && enc->stats_out) {
                                fprintf(ost->logfile, "%s", enc->stats_out);
                            }
                            break;
                        default:
                            ret=-1;
                        }

                        if(ret<=0)
                            break;
                        pkt.data= bit_buffer;
                        pkt.size= ret;
                        if(enc->coded_frame && enc->coded_frame->pts != AV_NOPTS_VALUE)
                            pkt.pts= av_rescale_q(enc->coded_frame->pts, enc->time_base, ost->st->time_base);
                        write_frame(os, &pkt, ost->st->codec, ost->bitstream_filters);
                    }
                }
            }
        }
    }

    return 0;
}

static void print_sdp(AVFormatContext **avc, int n)
{
    char sdp[2048];

    av_sdp_create(avc, n, sdp, sizeof(sdp));
    printf("SDP:\n%s\n", sdp);
    fflush(stdout);
}

static int copy_chapters(int infile, int outfile)
{
    AVFormatContext *is = input_files[infile].ctx;
    AVFormatContext *os = output_files[outfile];
    int i;

    for (i = 0; i < is->nb_chapters; i++) {
        AVChapter *in_ch = is->chapters[i], *out_ch;
        int64_t ts_off   = av_rescale_q(start_time - input_files[infile].ts_offset,
                                      AV_TIME_BASE_Q, in_ch->time_base);
        int64_t rt       = (recording_time == INT64_MAX) ? INT64_MAX :
                           av_rescale_q(recording_time, AV_TIME_BASE_Q, in_ch->time_base);


        if (in_ch->end < ts_off)
            continue;
        if (rt != INT64_MAX && in_ch->start > rt + ts_off)
            break;

        out_ch = av_mallocz(sizeof(AVChapter));
        if (!out_ch)
            return AVERROR(ENOMEM);

        out_ch->id        = in_ch->id;
        out_ch->time_base = in_ch->time_base;
        out_ch->start     = FFMAX(0,  in_ch->start - ts_off);
        out_ch->end       = FFMIN(rt, in_ch->end   - ts_off);

        if (metadata_chapters_autocopy)
            av_dict_copy(&out_ch->metadata, in_ch->metadata, 0);

        os->nb_chapters++;
        os->chapters = av_realloc(os->chapters, sizeof(AVChapter)*os->nb_chapters);
        if (!os->chapters)
            return AVERROR(ENOMEM);
        os->chapters[os->nb_chapters - 1] = out_ch;
    }
    return 0;
}

static void parse_forced_key_frames(char *kf, OutputStream *ost,
                                    AVCodecContext *avctx)
{
    char *p;
    int n = 1, i;
    int64_t t;

    for (p = kf; *p; p++)
        if (*p == ',')
            n++;
    ost->forced_kf_count = n;
    ost->forced_kf_pts = av_malloc(sizeof(*ost->forced_kf_pts) * n);
    if (!ost->forced_kf_pts) {
        av_log(NULL, AV_LOG_FATAL, "Could not allocate forced key frames array.\n");
        ffmpeg_exit(1);
    }
    for (i = 0; i < n; i++) {
        p = i ? strchr(p, ',') + 1 : kf;
        t = parse_time_or_die("force_key_frames", p, 1);
        ost->forced_kf_pts[i] = av_rescale_q(t, AV_TIME_BASE_Q, avctx->time_base);
    }
}

/*
 * The following code is the main loop of the file converter
 */
static int transcode(AVFormatContext **output_files,
                     int nb_output_files,
                     InputFile *input_files,
                     int nb_input_files,
                     StreamMap *stream_maps, int nb_stream_maps)
{
    int ret = 0, i, j, k, n, nb_ostreams = 0, step;

    AVFormatContext *is, *os;
    AVCodecContext *codec, *icodec;
    OutputStream *ost, **ost_table = NULL;
    InputStream *ist;
    char error[1024];
    int key;
    int want_sdp = 1;
    uint8_t no_packet[MAX_FILES]={0};
    int no_packet_count=0;
    int nb_frame_threshold[AVMEDIA_TYPE_NB]={0};
    int nb_streams[AVMEDIA_TYPE_NB]={0};

    if (rate_emu)
        for (i = 0; i < nb_input_streams; i++)
            input_streams[i].start = av_gettime();

    /* output stream init */
    nb_ostreams = 0;
    for(i=0;i<nb_output_files;i++) {
        os = output_files[i];
        if (!os->nb_streams && !(os->oformat->flags & AVFMT_NOSTREAMS)) {
            av_dump_format(output_files[i], i, output_files[i]->filename, 1);
            fprintf(stderr, "Output file #%d does not contain any stream\n", i);
            ret = AVERROR(EINVAL);
            goto fail;
        }
        nb_ostreams += os->nb_streams;
    }
    if (nb_stream_maps > 0 && nb_stream_maps != nb_ostreams) {
        fprintf(stderr, "Number of stream maps must match number of output streams\n");
        ret = AVERROR(EINVAL);
        goto fail;
    }

    /* Sanity check the mapping args -- do the input files & streams exist? */
    for(i=0;i<nb_stream_maps;i++) {
        int fi = stream_maps[i].file_index;
        int si = stream_maps[i].stream_index;

        if (fi < 0 || fi > nb_input_files - 1 ||
            si < 0 || si > input_files[fi].ctx->nb_streams - 1) {
            fprintf(stderr,"Could not find input stream #%d.%d\n", fi, si);
            ret = AVERROR(EINVAL);
            goto fail;
        }
        fi = stream_maps[i].sync_file_index;
        si = stream_maps[i].sync_stream_index;
        if (fi < 0 || fi > nb_input_files - 1 ||
            si < 0 || si > input_files[fi].ctx->nb_streams - 1) {
            fprintf(stderr,"Could not find sync stream #%d.%d\n", fi, si);
            ret = AVERROR(EINVAL);
            goto fail;
        }
    }

    ost_table = av_mallocz(sizeof(OutputStream *) * nb_ostreams);
    if (!ost_table)
        goto fail;

    for(k=0;k<nb_output_files;k++) {
        os = output_files[k];
        for(i=0;i<os->nb_streams;i++,n++) {
            nb_streams[os->streams[i]->codec->codec_type]++;
        }
    }
    for(step=1<<30; step; step>>=1){
        int found_streams[AVMEDIA_TYPE_NB]={0};
        for(j=0; j<AVMEDIA_TYPE_NB; j++)
            nb_frame_threshold[j] += step;

        for(j=0; j<nb_input_streams; j++) {
            int skip=0;
            ist = &input_streams[j];
            if(opt_programid){
                int pi,si;
                AVFormatContext *f= input_files[ ist->file_index ].ctx;
                skip=1;
                for(pi=0; pi<f->nb_programs; pi++){
                    AVProgram *p= f->programs[pi];
                    if(p->id == opt_programid)
                        for(si=0; si<p->nb_stream_indexes; si++){
                            if(f->streams[ p->stream_index[si] ] == ist->st)
                                skip=0;
                        }
                }
            }
            if (ist->discard && ist->st->discard != AVDISCARD_ALL && !skip
                && nb_frame_threshold[ist->st->codec->codec_type] <= ist->st->codec_info_nb_frames){
                found_streams[ist->st->codec->codec_type]++;
            }
        }
        for(j=0; j<AVMEDIA_TYPE_NB; j++)
            if(found_streams[j] < nb_streams[j])
                nb_frame_threshold[j] -= step;
    }
    n = 0;
    for(k=0;k<nb_output_files;k++) {
        os = output_files[k];
        for(i=0;i<os->nb_streams;i++,n++) {
            int found;
            ost = ost_table[n] = output_streams_for_file[k][i];
            if (nb_stream_maps > 0) {
                ost->source_index = input_files[stream_maps[n].file_index].ist_index +
                    stream_maps[n].stream_index;

                /* Sanity check that the stream types match */
                if (input_streams[ost->source_index].st->codec->codec_type != ost->st->codec->codec_type) {
                    int i= ost->file_index;
                    av_dump_format(output_files[i], i, output_files[i]->filename, 1);
                    fprintf(stderr, "Codec type mismatch for mapping #%d.%d -> #%d.%d\n",
                        stream_maps[n].file_index, stream_maps[n].stream_index,
                        ost->file_index, ost->index);
                    ffmpeg_exit(1);
                }

            } else {
                /* get corresponding input stream index : we select the first one with the right type */
                found = 0;
                for (j = 0; j < nb_input_streams; j++) {
                    int skip=0;
                    ist = &input_streams[j];
                    if(opt_programid){
                        int pi,si;
                        AVFormatContext *f = input_files[ist->file_index].ctx;
                        skip=1;
                        for(pi=0; pi<f->nb_programs; pi++){
                            AVProgram *p= f->programs[pi];
                            if(p->id == opt_programid)
                                for(si=0; si<p->nb_stream_indexes; si++){
                                    if(f->streams[ p->stream_index[si] ] == ist->st)
                                        skip=0;
                                }
                        }
                    }
                    if (ist->discard && ist->st->discard != AVDISCARD_ALL && !skip &&
                        ist->st->codec->codec_type == ost->st->codec->codec_type &&
                        nb_frame_threshold[ist->st->codec->codec_type] <= ist->st->codec_info_nb_frames) {
                            ost->source_index = j;
                            found = 1;
                            break;
                    }
                }

                if (!found) {
                    if(! opt_programid) {
                        /* try again and reuse existing stream */
                        for (j = 0; j < nb_input_streams; j++) {
                            ist = &input_streams[j];
                            if (   ist->st->codec->codec_type == ost->st->codec->codec_type
                                && ist->st->discard != AVDISCARD_ALL) {
                                ost->source_index = j;
                                found = 1;
                            }
                        }
                    }
                    if (!found) {
                        int i= ost->file_index;
                        av_dump_format(output_files[i], i, output_files[i]->filename, 1);
                        fprintf(stderr, "Could not find input stream matching output stream #%d.%d\n",
                                ost->file_index, ost->index);
                        ffmpeg_exit(1);
                    }
                }
            }
            ist = &input_streams[ost->source_index];
            ist->discard = 0;
            ost->sync_ist = (nb_stream_maps > 0) ?
                &input_streams[input_files[stream_maps[n].sync_file_index].ist_index +
                         stream_maps[n].sync_stream_index] : ist;
        }
    }

    /* for each output stream, we compute the right encoding parameters */
    for(i=0;i<nb_ostreams;i++) {
        ost = ost_table[i];
        os = output_files[ost->file_index];
        ist = &input_streams[ost->source_index];

        codec = ost->st->codec;
        icodec = ist->st->codec;

        if (metadata_streams_autocopy)
            av_dict_copy(&ost->st->metadata, ist->st->metadata,
                         AV_DICT_DONT_OVERWRITE);

        ost->st->disposition = ist->st->disposition;
        codec->bits_per_raw_sample= icodec->bits_per_raw_sample;
        codec->chroma_sample_location = icodec->chroma_sample_location;

        if (ost->st->stream_copy) {
            uint64_t extra_size = (uint64_t)icodec->extradata_size + FF_INPUT_BUFFER_PADDING_SIZE;

            if (extra_size > INT_MAX)
                goto fail;

            /* if stream_copy is selected, no need to decode or encode */
            codec->codec_id = icodec->codec_id;
            codec->codec_type = icodec->codec_type;

            if(!codec->codec_tag){
                if(   !os->oformat->codec_tag
                   || av_codec_get_id (os->oformat->codec_tag, icodec->codec_tag) == codec->codec_id
                   || av_codec_get_tag(os->oformat->codec_tag, icodec->codec_id) <= 0)
                    codec->codec_tag = icodec->codec_tag;
            }

            codec->bit_rate = icodec->bit_rate;
            codec->rc_max_rate    = icodec->rc_max_rate;
            codec->rc_buffer_size = icodec->rc_buffer_size;
            codec->extradata= av_mallocz(extra_size);
            if (!codec->extradata)
                goto fail;
            memcpy(codec->extradata, icodec->extradata, icodec->extradata_size);
            codec->extradata_size= icodec->extradata_size;
            if(!copy_tb && av_q2d(icodec->time_base)*icodec->ticks_per_frame > av_q2d(ist->st->time_base) && av_q2d(ist->st->time_base) < 1.0/500){
                codec->time_base = icodec->time_base;
                codec->time_base.num *= icodec->ticks_per_frame;
                av_reduce(&codec->time_base.num, &codec->time_base.den,
                          codec->time_base.num, codec->time_base.den, INT_MAX);
            }else
                codec->time_base = ist->st->time_base;
            switch(codec->codec_type) {
            case AVMEDIA_TYPE_AUDIO:
                if(audio_volume != 256) {
                    fprintf(stderr,"-acodec copy and -vol are incompatible (frames are not decoded)\n");
                    ffmpeg_exit(1);
                }
                codec->channel_layout = icodec->channel_layout;
                codec->sample_rate = icodec->sample_rate;
                codec->channels = icodec->channels;
                codec->frame_size = icodec->frame_size;
                codec->audio_service_type = icodec->audio_service_type;
                codec->block_align= icodec->block_align;
                if(codec->block_align == 1 && codec->codec_id == CODEC_ID_MP3)
                    codec->block_align= 0;
                if(codec->codec_id == CODEC_ID_AC3)
                    codec->block_align= 0;
                break;
            case AVMEDIA_TYPE_VIDEO:
                codec->pix_fmt = icodec->pix_fmt;
                codec->width = icodec->width;
                codec->height = icodec->height;
                codec->has_b_frames = icodec->has_b_frames;
                if (!codec->sample_aspect_ratio.num) {
                    codec->sample_aspect_ratio =
                    ost->st->sample_aspect_ratio =
                        ist->st->sample_aspect_ratio.num ? ist->st->sample_aspect_ratio :
                        ist->st->codec->sample_aspect_ratio.num ?
                        ist->st->codec->sample_aspect_ratio : (AVRational){0, 1};
                }
                break;
            case AVMEDIA_TYPE_SUBTITLE:
                codec->width = icodec->width;
                codec->height = icodec->height;
                break;
            case AVMEDIA_TYPE_DATA:
                break;
            default:
                abort();
            }
        } else {
            if (!ost->enc)
                ost->enc = avcodec_find_encoder(ost->st->codec->codec_id);
            switch(codec->codec_type) {
            case AVMEDIA_TYPE_AUDIO:
                ost->fifo= av_fifo_alloc(1024);
                if(!ost->fifo)
                    goto fail;
                ost->reformat_pair = MAKE_SFMT_PAIR(AV_SAMPLE_FMT_NONE,AV_SAMPLE_FMT_NONE);
                if (!codec->sample_rate) {
                    codec->sample_rate = icodec->sample_rate;
                    if (icodec->lowres)
                        codec->sample_rate >>= icodec->lowres;
                }
                choose_sample_rate(ost->st, ost->enc);
                codec->time_base = (AVRational){1, codec->sample_rate};
                if (codec->sample_fmt == AV_SAMPLE_FMT_NONE)
                    codec->sample_fmt = icodec->sample_fmt;
                choose_sample_fmt(ost->st, ost->enc);
                if (!codec->channels) {
                    codec->channels = icodec->channels;
                    codec->channel_layout = icodec->channel_layout;
                }
                if (av_get_channel_layout_nb_channels(codec->channel_layout) != codec->channels)
                    codec->channel_layout = 0;
                ost->audio_resample = codec->sample_rate != icodec->sample_rate || audio_sync_method > 1;
                icodec->request_channels = codec->channels;
                ist->decoding_needed = 1;
                ost->encoding_needed = 1;
                ost->resample_sample_fmt  = icodec->sample_fmt;
                ost->resample_sample_rate = icodec->sample_rate;
                ost->resample_channels    = icodec->channels;
                break;
            case AVMEDIA_TYPE_VIDEO:
                if (codec->pix_fmt == PIX_FMT_NONE)
                    codec->pix_fmt = icodec->pix_fmt;
                choose_pixel_fmt(ost->st, ost->enc);

                if (ost->st->codec->pix_fmt == PIX_FMT_NONE) {
                    fprintf(stderr, "Video pixel format is unknown, stream cannot be encoded\n");
                    ffmpeg_exit(1);
                }
                ost->video_resample = codec->width   != icodec->width  ||
                                      codec->height  != icodec->height ||
                                      codec->pix_fmt != icodec->pix_fmt;
                if (ost->video_resample) {
                    codec->bits_per_raw_sample= frame_bits_per_raw_sample;
                }
                if (!codec->width || !codec->height) {
                    codec->width  = icodec->width;
                    codec->height = icodec->height;
                }
                ost->resample_height = icodec->height;
                ost->resample_width  = icodec->width;
                ost->resample_pix_fmt= icodec->pix_fmt;
                ost->encoding_needed = 1;
                ist->decoding_needed = 1;

                if (!ost->frame_rate.num)
                    ost->frame_rate = ist->st->r_frame_rate.num ? ist->st->r_frame_rate : (AVRational){25,1};
                if (ost->enc && ost->enc->supported_framerates && !force_fps) {
                    int idx = av_find_nearest_q_idx(ost->frame_rate, ost->enc->supported_framerates);
                    ost->frame_rate = ost->enc->supported_framerates[idx];
                }
                codec->time_base = (AVRational){ost->frame_rate.den, ost->frame_rate.num};
                if(   av_q2d(codec->time_base) < 0.001 && video_sync_method
                   && (video_sync_method==1 || (video_sync_method<0 && !(os->oformat->flags & AVFMT_VARIABLE_FPS)))){
                    av_log(os, AV_LOG_WARNING, "Frame rate very high for a muxer not effciciently supporting it.\n"
                                               "Please consider specifiying a lower framerate, a different muxer or -vsync 2\n");
                }

#if CONFIG_AVFILTER
                if (configure_video_filters(ist, ost)) {
                    fprintf(stderr, "Error opening filters!\n");
                    exit(1);
                }
#endif
                break;
            case AVMEDIA_TYPE_SUBTITLE:
                ost->encoding_needed = 1;
                ist->decoding_needed = 1;
                break;
            default:
                abort();
                break;
            }
            /* two pass mode */
            if (ost->encoding_needed && codec->codec_id != CODEC_ID_H264 &&
                (codec->flags & (CODEC_FLAG_PASS1 | CODEC_FLAG_PASS2))) {
                char logfilename[1024];
                FILE *f;

                snprintf(logfilename, sizeof(logfilename), "%s-%d.log",
                         pass_logfilename_prefix ? pass_logfilename_prefix : DEFAULT_PASS_LOGFILENAME_PREFIX,
                         i);
                if (codec->flags & CODEC_FLAG_PASS1) {
                    f = fopen(logfilename, "wb");
                    if (!f) {
                        fprintf(stderr, "Cannot write log file '%s' for pass-1 encoding: %s\n", logfilename, strerror(errno));
                        ffmpeg_exit(1);
                    }
                    ost->logfile = f;
                } else {
                    char  *logbuffer;
                    size_t logbuffer_size;
                    if (read_file(logfilename, &logbuffer, &logbuffer_size) < 0) {
                        fprintf(stderr, "Error reading log file '%s' for pass-2 encoding\n", logfilename);
                        ffmpeg_exit(1);
                    }
                    codec->stats_in = logbuffer;
                }
            }
        }
        if(codec->codec_type == AVMEDIA_TYPE_VIDEO){
            /* maximum video buffer size is 6-bytes per pixel, plus DPX header size */
            int size= codec->width * codec->height;
            bit_buffer_size= FFMAX(bit_buffer_size, 6*size + 1664);
        }
    }

    if (!bit_buffer)
        bit_buffer = av_malloc(bit_buffer_size);
    if (!bit_buffer) {
        fprintf(stderr, "Cannot allocate %d bytes output buffer\n",
                bit_buffer_size);
        ret = AVERROR(ENOMEM);
        goto fail;
    }

    /* open each encoder */
    for(i=0;i<nb_ostreams;i++) {
        ost = ost_table[i];
        if (ost->encoding_needed) {
            AVCodec *codec = ost->enc;
            AVCodecContext *dec = input_streams[ost->source_index].st->codec;
            if (!codec) {
                snprintf(error, sizeof(error), "Encoder (codec id %d) not found for output stream #%d.%d",
                         ost->st->codec->codec_id, ost->file_index, ost->index);
                ret = AVERROR(EINVAL);
                goto dump_format;
            }
            if (dec->subtitle_header) {
                ost->st->codec->subtitle_header = av_malloc(dec->subtitle_header_size);
                if (!ost->st->codec->subtitle_header) {
                    ret = AVERROR(ENOMEM);
                    goto dump_format;
                }
                memcpy(ost->st->codec->subtitle_header, dec->subtitle_header, dec->subtitle_header_size);
                ost->st->codec->subtitle_header_size = dec->subtitle_header_size;
            }
            if (avcodec_open2(ost->st->codec, codec, &ost->opts) < 0) {
                snprintf(error, sizeof(error), "Error while opening encoder for output stream #%d.%d - maybe incorrect parameters such as bit_rate, rate, width or height",
                        ost->file_index, ost->index);
                ret = AVERROR(EINVAL);
                goto dump_format;
            }
            assert_codec_experimental(ost->st->codec, 1);
            assert_avoptions(ost->opts);
            if (ost->st->codec->bit_rate && ost->st->codec->bit_rate < 1000)
                av_log(NULL, AV_LOG_WARNING, "The bitrate parameter is set too low."
                                             "It takes bits/s as argument, not kbits/s\n");
            extra_size += ost->st->codec->extradata_size;
        }
    }

    /* open each decoder */
    for (i = 0; i < nb_input_streams; i++) {
        ist = &input_streams[i];
        if (ist->decoding_needed) {
            AVCodec *codec = ist->dec;
            if (!codec)
                codec = avcodec_find_decoder(ist->st->codec->codec_id);
            if (!codec) {
                snprintf(error, sizeof(error), "Decoder (codec id %d) not found for input stream #%d.%d",
                        ist->st->codec->codec_id, ist->file_index, ist->st->index);
                ret = AVERROR(EINVAL);
                goto dump_format;
            }
<<<<<<< HEAD
            if (avcodec_open(ist->st->codec, codec) < 0) {
=======

            /* update requested sample format for the decoder based on the
               corresponding encoder sample format */
            for (j = 0; j < nb_ostreams; j++) {
                ost = ost_table[j];
                if (ost->source_index == i) {
                    update_sample_fmt(ist->st->codec, codec, ost->st->codec);
                    break;
                }
            }

            if (avcodec_open2(ist->st->codec, codec, &ist->opts) < 0) {
>>>>>>> 6cb11979
                snprintf(error, sizeof(error), "Error while opening decoder for input stream #%d.%d",
                        ist->file_index, ist->st->index);
                ret = AVERROR(EINVAL);
                goto dump_format;
            }
            assert_codec_experimental(ist->st->codec, 0);
            assert_avoptions(ost->opts);
            //if (ist->st->codec->codec_type == AVMEDIA_TYPE_VIDEO)
            //    ist->st->codec->flags |= CODEC_FLAG_REPEAT_FIELD;
        }
    }

    /* init pts */
    for (i = 0; i < nb_input_streams; i++) {
        AVStream *st;
        ist = &input_streams[i];
        st= ist->st;
        ist->pts = st->avg_frame_rate.num ? - st->codec->has_b_frames*AV_TIME_BASE / av_q2d(st->avg_frame_rate) : 0;
        ist->next_pts = AV_NOPTS_VALUE;
        ist->is_start = 1;
    }

    /* set meta data information from input file if required */
    for (i=0;i<nb_meta_data_maps;i++) {
        AVFormatContext *files[2];
        AVDictionary    **meta[2];
        int j;

#define METADATA_CHECK_INDEX(index, nb_elems, desc)\
        if ((index) < 0 || (index) >= (nb_elems)) {\
            snprintf(error, sizeof(error), "Invalid %s index %d while processing metadata maps\n",\
                     (desc), (index));\
            ret = AVERROR(EINVAL);\
            goto dump_format;\
        }

        int out_file_index = meta_data_maps[i][0].file;
        int in_file_index = meta_data_maps[i][1].file;
        if (in_file_index < 0 || out_file_index < 0)
            continue;
        METADATA_CHECK_INDEX(out_file_index, nb_output_files, "output file")
        METADATA_CHECK_INDEX(in_file_index, nb_input_files, "input file")

        files[0] = output_files[out_file_index];
        files[1] = input_files[in_file_index].ctx;

        for (j = 0; j < 2; j++) {
            MetadataMap *map = &meta_data_maps[i][j];

            switch (map->type) {
            case 'g':
                meta[j] = &files[j]->metadata;
                break;
            case 's':
                METADATA_CHECK_INDEX(map->index, files[j]->nb_streams, "stream")
                meta[j] = &files[j]->streams[map->index]->metadata;
                break;
            case 'c':
                METADATA_CHECK_INDEX(map->index, files[j]->nb_chapters, "chapter")
                meta[j] = &files[j]->chapters[map->index]->metadata;
                break;
            case 'p':
                METADATA_CHECK_INDEX(map->index, files[j]->nb_programs, "program")
                meta[j] = &files[j]->programs[map->index]->metadata;
                break;
            }
        }

        av_dict_copy(meta[0], *meta[1], AV_DICT_DONT_OVERWRITE);
    }

    /* copy global metadata by default */
    if (metadata_global_autocopy) {

        for (i = 0; i < nb_output_files; i++)
            av_dict_copy(&output_files[i]->metadata, input_files[0].ctx->metadata,
                         AV_DICT_DONT_OVERWRITE);
    }

    /* copy chapters according to chapter maps */
    for (i = 0; i < nb_chapter_maps; i++) {
        int infile  = chapter_maps[i].in_file;
        int outfile = chapter_maps[i].out_file;

        if (infile < 0 || outfile < 0)
            continue;
        if (infile >= nb_input_files) {
            snprintf(error, sizeof(error), "Invalid input file index %d in chapter mapping.\n", infile);
            ret = AVERROR(EINVAL);
            goto dump_format;
        }
        if (outfile >= nb_output_files) {
            snprintf(error, sizeof(error), "Invalid output file index %d in chapter mapping.\n",outfile);
            ret = AVERROR(EINVAL);
            goto dump_format;
        }
        copy_chapters(infile, outfile);
    }

    /* copy chapters from the first input file that has them*/
    if (!nb_chapter_maps)
        for (i = 0; i < nb_input_files; i++) {
            if (!input_files[i].ctx->nb_chapters)
                continue;

            for (j = 0; j < nb_output_files; j++)
                if ((ret = copy_chapters(i, j)) < 0)
                    goto dump_format;
            break;
        }

    /* open files and write file headers */
    for(i=0;i<nb_output_files;i++) {
        os = output_files[i];
        if (avformat_write_header(os, &output_opts[i]) < 0) {
            snprintf(error, sizeof(error), "Could not write header for output file #%d (incorrect codec parameters ?)", i);
            ret = AVERROR(EINVAL);
            goto dump_format;
        }
        assert_avoptions(output_opts[i]);
        if (strcmp(output_files[i]->oformat->name, "rtp")) {
            want_sdp = 0;
        }
    }

 dump_format:
    /* dump the file output parameters - cannot be done before in case
       of stream copy */
    for(i=0;i<nb_output_files;i++) {
        av_dump_format(output_files[i], i, output_files[i]->filename, 1);
    }

    /* dump the stream mapping */
    if (verbose >= 0) {
        fprintf(stderr, "Stream mapping:\n");
        for(i=0;i<nb_ostreams;i++) {
            ost = ost_table[i];
            fprintf(stderr, "  Stream #%d.%d -> #%d.%d",
                    input_streams[ost->source_index].file_index,
                    input_streams[ost->source_index].st->index,
                    ost->file_index,
                    ost->index);
            if (ost->sync_ist != &input_streams[ost->source_index])
                fprintf(stderr, " [sync #%d.%d]",
                        ost->sync_ist->file_index,
                        ost->sync_ist->st->index);
            fprintf(stderr, "\n");
        }
    }

    if (ret) {
        fprintf(stderr, "%s\n", error);
        goto fail;
    }

    if (want_sdp) {
        print_sdp(output_files, nb_output_files);
    }

    if (!using_stdin) {
        if(verbose >= 0)
            fprintf(stderr, "Press [q] to stop, [?] for help\n");
        avio_set_interrupt_cb(decode_interrupt_cb);
    }
    term_init();

    timer_start = av_gettime();

    for(; received_sigterm == 0;) {
        int file_index, ist_index;
        AVPacket pkt;
        double ipts_min;
        double opts_min;

    redo:
        ipts_min= 1e100;
        opts_min= 1e100;
        /* if 'q' pressed, exits */
        if (!using_stdin) {
            if (q_pressed)
                break;
            /* read_key() returns 0 on EOF */
            key = read_key();
            if (key == 'q')
                break;
            if (key == '+') verbose++;
            if (key == '-') verbose--;
            if (key == 's') qp_hist     ^= 1;
            if (key == 'h'){
                if (do_hex_dump){
                    do_hex_dump = do_pkt_dump = 0;
                } else if(do_pkt_dump){
                    do_hex_dump = 1;
                } else
                    do_pkt_dump = 1;
                av_log_set_level(AV_LOG_DEBUG);
            }
            if (key == 'd' || key == 'D'){
                int debug=0;
                if(key == 'D') {
                    debug = input_streams[0].st->codec->debug<<1;
                    if(!debug) debug = 1;
                    while(debug & (FF_DEBUG_DCT_COEFF|FF_DEBUG_VIS_QP|FF_DEBUG_VIS_MB_TYPE)) //unsupported, would just crash
                        debug += debug;
                }else
                    scanf("%d", &debug);
                for(i=0;i<nb_input_streams;i++) {
                    input_streams[i].st->codec->debug = debug;
                }
                for(i=0;i<nb_ostreams;i++) {
                    ost = ost_table[i];
                    ost->st->codec->debug = debug;
                }
                if(debug) av_log_set_level(AV_LOG_DEBUG);
                fprintf(stderr,"debug=%d\n", debug);
            }
            if (key == '?'){
                fprintf(stderr, "key    function\n"
                                "?      show this help\n"
                                "+      increase verbosity\n"
                                "-      decrease verbosity\n"
                                "D      cycle through available debug modes\n"
                                "h      dump packets/hex press to cycle through the 3 states\n"
                                "q      quit\n"
                                "s      Show QP histogram\n"
                );
            }
        }

        /* select the stream that we must read now by looking at the
           smallest output pts */
        file_index = -1;
        for(i=0;i<nb_ostreams;i++) {
            double ipts, opts;
            ost = ost_table[i];
            os = output_files[ost->file_index];
            ist = &input_streams[ost->source_index];
            if(ist->is_past_recording_time || no_packet[ist->file_index])
                continue;
                opts = ost->st->pts.val * av_q2d(ost->st->time_base);
            ipts = (double)ist->pts;
            if (!input_files[ist->file_index].eof_reached){
                if(ipts < ipts_min) {
                    ipts_min = ipts;
                    if(input_sync ) file_index = ist->file_index;
                }
                if(opts < opts_min) {
                    opts_min = opts;
                    if(!input_sync) file_index = ist->file_index;
                }
            }
            if(ost->frame_number >= max_frames[ost->st->codec->codec_type]){
                file_index= -1;
                break;
            }
        }
        /* if none, if is finished */
        if (file_index < 0) {
            if(no_packet_count){
                no_packet_count=0;
                memset(no_packet, 0, sizeof(no_packet));
                usleep(10000);
                continue;
            }
            break;
        }

        /* finish if limit size exhausted */
        if (limit_filesize != 0 && limit_filesize <= avio_tell(output_files[0]->pb))
            break;

        /* read a frame from it and output it in the fifo */
        is = input_files[file_index].ctx;
        ret= av_read_frame(is, &pkt);
        if(ret == AVERROR(EAGAIN)){
            no_packet[file_index]=1;
            no_packet_count++;
            continue;
        }
        if (ret < 0) {
            input_files[file_index].eof_reached = 1;
            if (opt_shortest)
                break;
            else
                continue;
        }

        no_packet_count=0;
        memset(no_packet, 0, sizeof(no_packet));

        if (do_pkt_dump) {
            av_pkt_dump_log2(NULL, AV_LOG_DEBUG, &pkt, do_hex_dump,
                             is->streams[pkt.stream_index]);
        }
        /* the following test is needed in case new streams appear
           dynamically in stream : we ignore them */
        if (pkt.stream_index >= input_files[file_index].ctx->nb_streams)
            goto discard_packet;
        ist_index = input_files[file_index].ist_index + pkt.stream_index;
        ist = &input_streams[ist_index];
        if (ist->discard)
            goto discard_packet;

        if (pkt.dts != AV_NOPTS_VALUE)
            pkt.dts += av_rescale_q(input_files[ist->file_index].ts_offset, AV_TIME_BASE_Q, ist->st->time_base);
        if (pkt.pts != AV_NOPTS_VALUE)
            pkt.pts += av_rescale_q(input_files[ist->file_index].ts_offset, AV_TIME_BASE_Q, ist->st->time_base);

        if (ist->ts_scale) {
            if(pkt.pts != AV_NOPTS_VALUE)
                pkt.pts *= ist->ts_scale;
            if(pkt.dts != AV_NOPTS_VALUE)
                pkt.dts *= ist->ts_scale;
        }

//        fprintf(stderr, "next:%"PRId64" dts:%"PRId64" off:%"PRId64" %d\n", ist->next_pts, pkt.dts, input_files[ist->file_index].ts_offset, ist->st->codec->codec_type);
        if (pkt.dts != AV_NOPTS_VALUE && ist->next_pts != AV_NOPTS_VALUE
            && (is->iformat->flags & AVFMT_TS_DISCONT)) {
            int64_t pkt_dts= av_rescale_q(pkt.dts, ist->st->time_base, AV_TIME_BASE_Q);
            int64_t delta= pkt_dts - ist->next_pts;
            if((FFABS(delta) > 1LL*dts_delta_threshold*AV_TIME_BASE || pkt_dts+1<ist->pts)&& !copy_ts){
                input_files[ist->file_index].ts_offset -= delta;
                if (verbose > 2)
                    fprintf(stderr, "timestamp discontinuity %"PRId64", new offset= %"PRId64"\n",
                            delta, input_files[ist->file_index].ts_offset);
                pkt.dts-= av_rescale_q(delta, AV_TIME_BASE_Q, ist->st->time_base);
                if(pkt.pts != AV_NOPTS_VALUE)
                    pkt.pts-= av_rescale_q(delta, AV_TIME_BASE_Q, ist->st->time_base);
            }
        }

        /* finish if recording time exhausted */
        if (recording_time != INT64_MAX &&
            (pkt.pts != AV_NOPTS_VALUE ?
                av_compare_ts(pkt.pts, ist->st->time_base, recording_time + start_time, (AVRational){1, 1000000})
                    :
                av_compare_ts(ist->pts, AV_TIME_BASE_Q, recording_time + start_time, (AVRational){1, 1000000})
            )>= 0) {
            ist->is_past_recording_time = 1;
            goto discard_packet;
        }

        //fprintf(stderr,"read #%d.%d size=%d\n", ist->file_index, ist->st->index, pkt.size);
        if (output_packet(ist, ist_index, ost_table, nb_ostreams, &pkt) < 0) {

            if (verbose >= 0)
                fprintf(stderr, "Error while decoding stream #%d.%d\n",
                        ist->file_index, ist->st->index);
            if (exit_on_error)
                ffmpeg_exit(1);
            av_free_packet(&pkt);
            goto redo;
        }

    discard_packet:
        av_free_packet(&pkt);

        /* dump report by using the output first video and audio streams */
        print_report(output_files, ost_table, nb_ostreams, 0);
    }

    /* at the end of stream, we must flush the decoder buffers */
    for (i = 0; i < nb_input_streams; i++) {
        ist = &input_streams[i];
        if (ist->decoding_needed) {
            output_packet(ist, i, ost_table, nb_ostreams, NULL);
        }
    }

    term_exit();

    /* write the trailer if needed and close file */
    for(i=0;i<nb_output_files;i++) {
        os = output_files[i];
        av_write_trailer(os);
    }

    /* dump report by using the first video and audio streams */
    print_report(output_files, ost_table, nb_ostreams, 1);

    /* close each encoder */
    for(i=0;i<nb_ostreams;i++) {
        ost = ost_table[i];
        if (ost->encoding_needed) {
            av_freep(&ost->st->codec->stats_in);
            avcodec_close(ost->st->codec);
        }
#if CONFIG_AVFILTER
        avfilter_graph_free(&ost->graph);
#endif
    }

    /* close each decoder */
    for (i = 0; i < nb_input_streams; i++) {
        ist = &input_streams[i];
        if (ist->decoding_needed) {
            avcodec_close(ist->st->codec);
        }
    }

    /* finished ! */
    ret = 0;

 fail:
    av_freep(&bit_buffer);

    if (ost_table) {
        for(i=0;i<nb_ostreams;i++) {
            ost = ost_table[i];
            if (ost) {
                if (ost->st->stream_copy)
                    av_freep(&ost->st->codec->extradata);
                if (ost->logfile) {
                    fclose(ost->logfile);
                    ost->logfile = NULL;
                }
                av_fifo_free(ost->fifo); /* works even if fifo is not
                                             initialized but set to zero */
                av_freep(&ost->st->codec->subtitle_header);
                av_free(ost->resample_frame.data[0]);
                av_free(ost->forced_kf_pts);
                if (ost->video_resample)
                    sws_freeContext(ost->img_resample_ctx);
                if (ost->resample)
                    audio_resample_close(ost->resample);
                if (ost->reformat_ctx)
                    av_audio_convert_free(ost->reformat_ctx);
                av_dict_free(&ost->opts);
                av_free(ost);
            }
        }
        av_free(ost_table);
    }
    return ret;
}

static int opt_format(const char *opt, const char *arg)
{
    last_asked_format = arg;
    return 0;
}

static int opt_video_rc_override_string(const char *opt, const char *arg)
{
    video_rc_override_string = arg;
    return 0;
}

static int opt_me_threshold(const char *opt, const char *arg)
{
    me_threshold = parse_number_or_die(opt, arg, OPT_INT64, INT_MIN, INT_MAX);
    return 0;
}

static int opt_verbose(const char *opt, const char *arg)
{
    verbose = parse_number_or_die(opt, arg, OPT_INT64, -10, 10);
    return 0;
}

static int opt_frame_rate(const char *opt, const char *arg)
{
    if (av_parse_video_rate(&frame_rate, arg) < 0) {
        fprintf(stderr, "Incorrect value for %s: %s\n", opt, arg);
        ffmpeg_exit(1);
    }
    return 0;
}

static int opt_frame_crop(const char *opt, const char *arg)
{
    fprintf(stderr, "Option '%s' has been removed, use the crop filter instead\n", opt);
    return AVERROR(EINVAL);
}

static int opt_frame_size(const char *opt, const char *arg)
{
    if (av_parse_video_size(&frame_width, &frame_height, arg) < 0) {
        fprintf(stderr, "Incorrect frame size\n");
        return AVERROR(EINVAL);
    }
    return 0;
}

static int opt_pad(const char *opt, const char *arg) {
    fprintf(stderr, "Option '%s' has been removed, use the pad filter instead\n", opt);
    return -1;
}

static int opt_frame_pix_fmt(const char *opt, const char *arg)
{
    if (strcmp(arg, "list")) {
        frame_pix_fmt = av_get_pix_fmt(arg);
        if (frame_pix_fmt == PIX_FMT_NONE) {
            fprintf(stderr, "Unknown pixel format requested: %s\n", arg);
            return AVERROR(EINVAL);
        }
    } else {
        opt_pix_fmts(NULL, NULL);
        ffmpeg_exit(0);
    }
    return 0;
}

static int opt_frame_aspect_ratio(const char *opt, const char *arg)
{
    int x = 0, y = 0;
    double ar = 0;
    const char *p;
    char *end;

    p = strchr(arg, ':');
    if (p) {
        x = strtol(arg, &end, 10);
        if (end == p)
            y = strtol(end+1, &end, 10);
        if (x > 0 && y > 0)
            ar = (double)x / (double)y;
    } else
        ar = strtod(arg, NULL);

    if (!ar) {
        fprintf(stderr, "Incorrect aspect ratio specification.\n");
        return AVERROR(EINVAL);
    }
    frame_aspect_ratio = ar;
    return 0;
}

static int opt_metadata(const char *opt, const char *arg)
{
    char *mid= strchr(arg, '=');

    if(!mid){
        fprintf(stderr, "Missing =\n");
        ffmpeg_exit(1);
    }
    *mid++= 0;

    av_dict_set(&metadata, arg, mid, 0);

    return 0;
}

static int opt_qscale(const char *opt, const char *arg)
{
    video_qscale = parse_number_or_die(opt, arg, OPT_FLOAT, 0, 255);
    if (video_qscale <= 0 || video_qscale > 255) {
        fprintf(stderr, "qscale must be > 0.0 and <= 255\n");
        return AVERROR(EINVAL);
    }
    return 0;
}

static int opt_top_field_first(const char *opt, const char *arg)
{
    top_field_first = parse_number_or_die(opt, arg, OPT_INT, 0, 1);
    opt_default(opt, arg);
    return 0;
}

static int opt_thread_count(const char *opt, const char *arg)
{
    thread_count= parse_number_or_die(opt, arg, OPT_INT64, 0, INT_MAX);
#if !HAVE_THREADS
    if (verbose >= 0)
        fprintf(stderr, "Warning: not compiled with thread support, using thread emulation\n");
#endif
    return 0;
}

static int opt_audio_sample_fmt(const char *opt, const char *arg)
{
    if (strcmp(arg, "list")) {
        audio_sample_fmt = av_get_sample_fmt(arg);
        if (audio_sample_fmt == AV_SAMPLE_FMT_NONE) {
            av_log(NULL, AV_LOG_ERROR, "Invalid sample format '%s'\n", arg);
            return AVERROR(EINVAL);
        }
    } else {
        int i;
        char fmt_str[128];
        for (i = -1; i < AV_SAMPLE_FMT_NB; i++)
            printf("%s\n", av_get_sample_fmt_string(fmt_str, sizeof(fmt_str), i));
        ffmpeg_exit(0);
    }
    return 0;
}

static int opt_audio_rate(const char *opt, const char *arg)
{
    audio_sample_rate = parse_number_or_die(opt, arg, OPT_INT64, 0, INT_MAX);
    return 0;
}

static int opt_audio_channels(const char *opt, const char *arg)
{
    audio_channels = parse_number_or_die(opt, arg, OPT_INT64, 0, INT_MAX);
    return 0;
}

static int opt_video_channel(const char *opt, const char *arg)
{
    av_log(NULL, AV_LOG_WARNING, "This option is deprecated, use -channel.\n");
    opt_default("channel", arg);
    return 0;
}

static int opt_video_standard(const char *opt, const char *arg)
{
    av_log(NULL, AV_LOG_WARNING, "This option is deprecated, use -standard.\n");
    opt_default("standard", arg);
    return 0;
}

static int opt_codec(const char *opt, const char *arg)
{
    int *pstream_copy; char **pcodec_name; enum AVMediaType codec_type;

    if      (!strcmp(opt, "acodec")) { pstream_copy = &audio_stream_copy;    pcodec_name = &audio_codec_name;    codec_type = AVMEDIA_TYPE_AUDIO;    }
    else if (!strcmp(opt, "vcodec")) { pstream_copy = &video_stream_copy;    pcodec_name = &video_codec_name;    codec_type = AVMEDIA_TYPE_VIDEO;    }
    else if (!strcmp(opt, "scodec")) { pstream_copy = &subtitle_stream_copy; pcodec_name = &subtitle_codec_name; codec_type = AVMEDIA_TYPE_SUBTITLE; }
    else if (!strcmp(opt, "dcodec")) { pstream_copy = &data_stream_copy;     pcodec_name = &data_codec_name;     codec_type = AVMEDIA_TYPE_DATA;     }

    av_freep(pcodec_name);
    if (!strcmp(arg, "copy")) {
        *pstream_copy = 1;
    } else {
        *pcodec_name = av_strdup(arg);
    }
    return 0;
}

static int opt_codec_tag(const char *opt, const char *arg)
{
    char *tail;
    uint32_t *codec_tag;

    codec_tag = !strcmp(opt, "atag") ? &audio_codec_tag :
                !strcmp(opt, "vtag") ? &video_codec_tag :
                !strcmp(opt, "stag") ? &subtitle_codec_tag : NULL;
    if (!codec_tag)
        return -1;

    *codec_tag = strtol(arg, &tail, 0);
    if (!tail || *tail)
        *codec_tag = AV_RL32(arg);

    return 0;
}

static int opt_map(const char *opt, const char *arg)
{
    StreamMap *m;
    char *p;

    stream_maps = grow_array(stream_maps, sizeof(*stream_maps), &nb_stream_maps, nb_stream_maps + 1);
    m = &stream_maps[nb_stream_maps-1];

    m->file_index = strtol(arg, &p, 0);
    if (*p)
        p++;

    m->stream_index = strtol(p, &p, 0);
    if (*p) {
        p++;
        m->sync_file_index = strtol(p, &p, 0);
        if (*p)
            p++;
        m->sync_stream_index = strtol(p, &p, 0);
    } else {
        m->sync_file_index = m->file_index;
        m->sync_stream_index = m->stream_index;
    }
    return 0;
}

static void parse_meta_type(char *arg, char *type, int *index, char **endptr)
{
    *endptr = arg;
    if (*arg == ',') {
        *type = *(++arg);
        switch (*arg) {
        case 'g':
            break;
        case 's':
        case 'c':
        case 'p':
            *index = strtol(++arg, endptr, 0);
            break;
        default:
            fprintf(stderr, "Invalid metadata type %c.\n", *arg);
            ffmpeg_exit(1);
        }
    } else
        *type = 'g';
}

static int opt_map_metadata(const char *opt, const char *arg)
{
    MetadataMap *m, *m1;
    char *p;

    meta_data_maps = grow_array(meta_data_maps, sizeof(*meta_data_maps),
                                &nb_meta_data_maps, nb_meta_data_maps + 1);

    m = &meta_data_maps[nb_meta_data_maps - 1][0];
    m->file = strtol(arg, &p, 0);
    parse_meta_type(p, &m->type, &m->index, &p);
    if (*p)
        p++;

    m1 = &meta_data_maps[nb_meta_data_maps - 1][1];
    m1->file = strtol(p, &p, 0);
    parse_meta_type(p, &m1->type, &m1->index, &p);

    if (m->type == 'g' || m1->type == 'g')
        metadata_global_autocopy = 0;
    if (m->type == 's' || m1->type == 's')
        metadata_streams_autocopy = 0;
    if (m->type == 'c' || m1->type == 'c')
        metadata_chapters_autocopy = 0;

    return 0;
}

static int opt_map_meta_data(const char *opt, const char *arg)
{
    fprintf(stderr, "-map_meta_data is deprecated and will be removed soon. "
                    "Use -map_metadata instead.\n");
    return opt_map_metadata(opt, arg);
}

static int opt_map_chapters(const char *opt, const char *arg)
{
    ChapterMap *c;
    char *p;

    chapter_maps = grow_array(chapter_maps, sizeof(*chapter_maps), &nb_chapter_maps,
                              nb_chapter_maps + 1);
    c = &chapter_maps[nb_chapter_maps - 1];
    c->out_file = strtol(arg, &p, 0);
    if (*p)
        p++;

    c->in_file = strtol(p, &p, 0);
    return 0;
}

static int opt_input_ts_scale(const char *opt, const char *arg)
{
    unsigned int stream;
    double scale;
    char *p;

    stream = strtol(arg, &p, 0);
    if (*p)
        p++;
    scale= strtod(p, &p);

    ts_scale = grow_array(ts_scale, sizeof(*ts_scale), &nb_ts_scale, stream + 1);
    ts_scale[stream] = scale;
    return 0;
}

static int opt_recording_time(const char *opt, const char *arg)
{
    recording_time = parse_time_or_die(opt, arg, 1);
    return 0;
}

static int opt_start_time(const char *opt, const char *arg)
{
    start_time = parse_time_or_die(opt, arg, 1);
    return 0;
}

static int opt_recording_timestamp(const char *opt, const char *arg)
{
    char buf[128];
    int64_t recording_timestamp = parse_time_or_die(opt, arg, 0) / 1E6;
    struct tm time = *gmtime((time_t*)&recording_timestamp);
    strftime(buf, sizeof(buf), "creation_time=%FT%T%z", &time);
    opt_metadata("metadata", buf);

    av_log(NULL, AV_LOG_WARNING, "%s is deprecated, set the 'creation_time' metadata "
                                 "tag instead.\n", opt);
    return 0;
}

static int opt_input_ts_offset(const char *opt, const char *arg)
{
    input_ts_offset = parse_time_or_die(opt, arg, 1);
    return 0;
}

static enum CodecID find_codec_or_die(const char *name, int type, int encoder)
{
    const char *codec_string = encoder ? "encoder" : "decoder";
    AVCodec *codec;

    if(!name)
        return CODEC_ID_NONE;
    codec = encoder ?
        avcodec_find_encoder_by_name(name) :
        avcodec_find_decoder_by_name(name);
    if(!codec) {
        fprintf(stderr, "Unknown %s '%s'\n", codec_string, name);
        ffmpeg_exit(1);
    }
    if(codec->type != type) {
        fprintf(stderr, "Invalid %s type '%s'\n", codec_string, name);
        ffmpeg_exit(1);
    }
    return codec->id;
}

static int opt_input_file(const char *opt, const char *filename)
{
    AVFormatContext *ic;
    AVInputFormat *file_iformat = NULL;
    int err, i, ret, rfps, rfps_base;
    int64_t timestamp;
    uint8_t buf[128];
    AVDictionary **opts;
    int orig_nb_streams;                     // number of streams before avformat_find_stream_info

    if (last_asked_format) {
        if (!(file_iformat = av_find_input_format(last_asked_format))) {
            fprintf(stderr, "Unknown input format: '%s'\n", last_asked_format);
            ffmpeg_exit(1);
        }
        last_asked_format = NULL;
    }

    if (!strcmp(filename, "-"))
        filename = "pipe:";

    using_stdin |= !strncmp(filename, "pipe:", 5) ||
                    !strcmp(filename, "/dev/stdin");

    /* get default parameters from command line */
    ic = avformat_alloc_context();
    if (!ic) {
        print_error(filename, AVERROR(ENOMEM));
        ffmpeg_exit(1);
    }
    if (audio_sample_rate) {
        snprintf(buf, sizeof(buf), "%d", audio_sample_rate);
        av_dict_set(&format_opts, "sample_rate", buf, 0);
    }
    if (audio_channels) {
        snprintf(buf, sizeof(buf), "%d", audio_channels);
        av_dict_set(&format_opts, "channels", buf, 0);
    }
    if (frame_rate.num) {
        snprintf(buf, sizeof(buf), "%d/%d", frame_rate.num, frame_rate.den);
        av_dict_set(&format_opts, "framerate", buf, 0);
    }
    if (frame_width && frame_height) {
        snprintf(buf, sizeof(buf), "%dx%d", frame_width, frame_height);
        av_dict_set(&format_opts, "video_size", buf, 0);
    }
    if (frame_pix_fmt != PIX_FMT_NONE)
        av_dict_set(&format_opts, "pixel_format", av_get_pix_fmt_name(frame_pix_fmt), 0);

    ic->video_codec_id   =
        find_codec_or_die(video_codec_name   , AVMEDIA_TYPE_VIDEO   , 0);
    ic->audio_codec_id   =
        find_codec_or_die(audio_codec_name   , AVMEDIA_TYPE_AUDIO   , 0);
    ic->subtitle_codec_id=
        find_codec_or_die(subtitle_codec_name, AVMEDIA_TYPE_SUBTITLE, 0);
    ic->flags |= AVFMT_FLAG_NONBLOCK;

    /* open the input file with generic libav function */
    err = avformat_open_input(&ic, filename, file_iformat, &format_opts);
    if (err < 0) {
        print_error(filename, err);
        ffmpeg_exit(1);
    }
    assert_avoptions(format_opts);

    if(opt_programid) {
        int i, j;
        int found=0;
        for(i=0; i<ic->nb_streams; i++){
            ic->streams[i]->discard= AVDISCARD_ALL;
        }
        for(i=0; i<ic->nb_programs; i++){
            AVProgram *p= ic->programs[i];
            if(p->id != opt_programid){
                p->discard = AVDISCARD_ALL;
            }else{
                found=1;
                for(j=0; j<p->nb_stream_indexes; j++){
                    ic->streams[p->stream_index[j]]->discard= AVDISCARD_DEFAULT;
                }
            }
        }
        if(!found){
            fprintf(stderr, "Specified program id not found\n");
            ffmpeg_exit(1);
        }
        opt_programid=0;
    }

    if (loop_input) {
        av_log(NULL, AV_LOG_WARNING, "-loop_input is deprecated, use -loop 1\n");
        ic->loop_input = loop_input;
    }

<<<<<<< HEAD
=======
    /* Set AVCodecContext options for avformat_find_stream_info */
    opts = setup_find_stream_info_opts(ic);
    orig_nb_streams = ic->nb_streams;

>>>>>>> 6cb11979
    /* If not enough info to get the stream parameters, we decode the
       first frames to get it. (used in mpeg case for example) */
    ret = avformat_find_stream_info(ic, opts);
    if (ret < 0 && verbose >= 0) {
        fprintf(stderr, "%s: could not find codec parameters\n", filename);
        av_close_input_file(ic);
        ffmpeg_exit(1);
    }

    timestamp = start_time;
    /* add the stream start time */
    if (ic->start_time != AV_NOPTS_VALUE)
        timestamp += ic->start_time;

    /* if seeking requested, we execute it */
    if (start_time != 0) {
        ret = av_seek_frame(ic, -1, timestamp, AVSEEK_FLAG_BACKWARD);
        if (ret < 0) {
            fprintf(stderr, "%s: could not seek to position %0.3f\n",
                    filename, (double)timestamp / AV_TIME_BASE);
        }
        /* reset seek info */
        start_time = 0;
    }

    /* update the current parameters so that they match the one of the input stream */
    for(i=0;i<ic->nb_streams;i++) {
        AVStream *st = ic->streams[i];
        AVCodecContext *dec = st->codec;
        InputStream *ist;

        dec->thread_count = thread_count;

        input_streams = grow_array(input_streams, sizeof(*input_streams), &nb_input_streams, nb_input_streams + 1);
        ist = &input_streams[nb_input_streams - 1];
        ist->st = st;
        ist->file_index = nb_input_files;
        ist->discard = 1;
        ist->opts = filter_codec_opts(codec_opts, ist->st->codec->codec_id, 0);

        if (i < nb_ts_scale)
            ist->ts_scale = ts_scale[i];

        switch (dec->codec_type) {
        case AVMEDIA_TYPE_AUDIO:
            ist->dec = avcodec_find_decoder_by_name(audio_codec_name);
<<<<<<< HEAD
            if(!ist->dec)
                ist->dec = avcodec_find_decoder(dec->codec_id);
            set_context_opts(dec, avcodec_opts[AVMEDIA_TYPE_AUDIO], AV_OPT_FLAG_AUDIO_PARAM | AV_OPT_FLAG_DECODING_PARAM, ist->dec);
=======
>>>>>>> 6cb11979
            if(audio_disable)
                st->discard= AVDISCARD_ALL;
            break;
        case AVMEDIA_TYPE_VIDEO:
<<<<<<< HEAD
            ist->dec= avcodec_find_decoder_by_name(video_codec_name);
            if(!ist->dec)
                ist->dec = avcodec_find_decoder(dec->codec_id);
            set_context_opts(dec, avcodec_opts[AVMEDIA_TYPE_VIDEO], AV_OPT_FLAG_VIDEO_PARAM | AV_OPT_FLAG_DECODING_PARAM, ist->dec);
=======
            ist->dec = avcodec_find_decoder_by_name(video_codec_name);
>>>>>>> 6cb11979
            rfps      = ic->streams[i]->r_frame_rate.num;
            rfps_base = ic->streams[i]->r_frame_rate.den;
            if (dec->lowres) {
                dec->flags |= CODEC_FLAG_EMU_EDGE;
                dec->height >>= dec->lowres;
                dec->width  >>= dec->lowres;
            }
            if(me_threshold)
                dec->debug |= FF_DEBUG_MV;

            if (dec->time_base.den != rfps*dec->ticks_per_frame || dec->time_base.num != rfps_base) {

                if (verbose >= 0)
                    fprintf(stderr,"\nSeems stream %d codec frame rate differs from container frame rate: %2.2f (%d/%d) -> %2.2f (%d/%d)\n",
                            i, (float)dec->time_base.den / dec->time_base.num, dec->time_base.den, dec->time_base.num,

                    (float)rfps / rfps_base, rfps, rfps_base);
            }

            if(video_disable)
                st->discard= AVDISCARD_ALL;
            else if(video_discard)
                st->discard= video_discard;
            break;
        case AVMEDIA_TYPE_DATA:
            break;
        case AVMEDIA_TYPE_SUBTITLE:
            ist->dec = avcodec_find_decoder_by_name(subtitle_codec_name);
            if(!ist->dec)
                ist->dec = avcodec_find_decoder(dec->codec_id);
            if(subtitle_disable)
                st->discard = AVDISCARD_ALL;
            break;
        case AVMEDIA_TYPE_ATTACHMENT:
        case AVMEDIA_TYPE_UNKNOWN:
            break;
        default:
            abort();
        }
    }

    /* dump the file content */
    if (verbose >= 0)
        av_dump_format(ic, nb_input_files, filename, 0);

    input_files = grow_array(input_files, sizeof(*input_files), &nb_input_files, nb_input_files + 1);
    input_files[nb_input_files - 1].ctx        = ic;
    input_files[nb_input_files - 1].ist_index  = nb_input_streams - ic->nb_streams;
    input_files[nb_input_files - 1].ts_offset  = input_ts_offset - (copy_ts ? 0 : timestamp);

    top_field_first = -1;
    frame_rate    = (AVRational){0, 0};
    frame_pix_fmt = PIX_FMT_NONE;
    frame_height = 0;
    frame_width  = 0;
    audio_sample_rate = 0;
    audio_channels    = 0;
    audio_sample_fmt  = AV_SAMPLE_FMT_NONE;
    av_freep(&ts_scale);
    nb_ts_scale = 0;

    for (i = 0; i < orig_nb_streams; i++)
        av_dict_free(&opts[i]);
    av_freep(&opts);
    av_freep(&video_codec_name);
    av_freep(&audio_codec_name);
    av_freep(&subtitle_codec_name);
    uninit_opts();
    init_opts();
    return 0;
}

static void check_inputs(int *has_video_ptr,
                         int *has_audio_ptr,
                         int *has_subtitle_ptr,
                         int *has_data_ptr)
{
    int has_video, has_audio, has_subtitle, has_data, i, j;
    AVFormatContext *ic;

    has_video = 0;
    has_audio = 0;
    has_subtitle = 0;
    has_data = 0;

    for(j=0;j<nb_input_files;j++) {
        ic = input_files[j].ctx;
        for(i=0;i<ic->nb_streams;i++) {
            AVCodecContext *enc = ic->streams[i]->codec;
            switch(enc->codec_type) {
            case AVMEDIA_TYPE_AUDIO:
                has_audio = 1;
                break;
            case AVMEDIA_TYPE_VIDEO:
                has_video = 1;
                break;
            case AVMEDIA_TYPE_SUBTITLE:
                has_subtitle = 1;
                break;
            case AVMEDIA_TYPE_DATA:
            case AVMEDIA_TYPE_ATTACHMENT:
            case AVMEDIA_TYPE_UNKNOWN:
                has_data = 1;
                break;
            default:
                abort();
            }
        }
    }
    *has_video_ptr = has_video;
    *has_audio_ptr = has_audio;
    *has_subtitle_ptr = has_subtitle;
    *has_data_ptr = has_data;
}

static void new_video_stream(AVFormatContext *oc, int file_idx)
{
    AVStream *st;
    OutputStream *ost;
    AVCodecContext *video_enc;
    enum CodecID codec_id = CODEC_ID_NONE;
    AVCodec *codec= NULL;

    if(!video_stream_copy){
        if (video_codec_name) {
            codec_id = find_codec_or_die(video_codec_name, AVMEDIA_TYPE_VIDEO, 1);
            codec = avcodec_find_encoder_by_name(video_codec_name);
        } else {
            codec_id = av_guess_codec(oc->oformat, NULL, oc->filename, NULL, AVMEDIA_TYPE_VIDEO);
            codec = avcodec_find_encoder(codec_id);
        }
    }

    ost = new_output_stream(oc, file_idx, codec);
    st  = ost->st;
    if (!video_stream_copy) {
        ost->frame_aspect_ratio = frame_aspect_ratio;
        frame_aspect_ratio = 0;
#if CONFIG_AVFILTER
        ost->avfilter = vfilters;
        vfilters = NULL;
#endif
    }

    ost->bitstream_filters = video_bitstream_filters;
    video_bitstream_filters= NULL;

    st->codec->thread_count= thread_count;

    video_enc = st->codec;

    if(video_codec_tag)
        video_enc->codec_tag= video_codec_tag;

    if(oc->oformat->flags & AVFMT_GLOBALHEADER) {
        video_enc->flags |= CODEC_FLAG_GLOBAL_HEADER;
    }

    video_enc->codec_type = AVMEDIA_TYPE_VIDEO;
    if (video_stream_copy) {
        st->stream_copy = 1;
        video_enc->sample_aspect_ratio =
        st->sample_aspect_ratio = av_d2q(frame_aspect_ratio*frame_height/frame_width, 255);
    } else {
        const char *p;
        int i;

        if (frame_rate.num)
            ost->frame_rate = frame_rate;
        video_enc->codec_id = codec_id;

        video_enc->width = frame_width;
        video_enc->height = frame_height;
        video_enc->pix_fmt = frame_pix_fmt;
        video_enc->bits_per_raw_sample = frame_bits_per_raw_sample;
        st->sample_aspect_ratio = video_enc->sample_aspect_ratio;

        if (intra_only)
            video_enc->gop_size = 0;
        if (video_qscale || same_quality) {
            video_enc->flags |= CODEC_FLAG_QSCALE;
            video_enc->global_quality = FF_QP2LAMBDA * video_qscale;
        }

        if(intra_matrix)
            video_enc->intra_matrix = intra_matrix;
        if(inter_matrix)
            video_enc->inter_matrix = inter_matrix;

        p= video_rc_override_string;
        for(i=0; p; i++){
            int start, end, q;
            int e=sscanf(p, "%d,%d,%d", &start, &end, &q);
            if(e!=3){
                fprintf(stderr, "error parsing rc_override\n");
                ffmpeg_exit(1);
            }
            video_enc->rc_override=
                av_realloc(video_enc->rc_override,
                           sizeof(RcOverride)*(i+1));
            video_enc->rc_override[i].start_frame= start;
            video_enc->rc_override[i].end_frame  = end;
            if(q>0){
                video_enc->rc_override[i].qscale= q;
                video_enc->rc_override[i].quality_factor= 1.0;
            }
            else{
                video_enc->rc_override[i].qscale= 0;
                video_enc->rc_override[i].quality_factor= -q/100.0;
            }
            p= strchr(p, '/');
            if(p) p++;
        }
        video_enc->rc_override_count=i;
        if (!video_enc->rc_initial_buffer_occupancy)
            video_enc->rc_initial_buffer_occupancy = video_enc->rc_buffer_size*3/4;
        video_enc->me_threshold= me_threshold;
        video_enc->intra_dc_precision= intra_dc_precision - 8;

        if (do_psnr)
            video_enc->flags|= CODEC_FLAG_PSNR;

        /* two pass mode */
        if (do_pass) {
            if (do_pass == 1) {
                video_enc->flags |= CODEC_FLAG_PASS1;
            } else {
                video_enc->flags |= CODEC_FLAG_PASS2;
            }
        }

        if (forced_key_frames)
            parse_forced_key_frames(forced_key_frames, ost, video_enc);
    }
    if (video_language) {
        av_dict_set(&st->metadata, "language", video_language, 0);
        av_freep(&video_language);
    }

    /* reset some key parameters */
    video_disable = 0;
    av_freep(&video_codec_name);
    av_freep(&forced_key_frames);
    video_stream_copy = 0;
    frame_pix_fmt = PIX_FMT_NONE;
}

static void new_audio_stream(AVFormatContext *oc, int file_idx)
{
    AVStream *st;
    OutputStream *ost;
    AVCodec *codec= NULL;
    AVCodecContext *audio_enc;
    enum CodecID codec_id = CODEC_ID_NONE;

    if(!audio_stream_copy){
        if (audio_codec_name) {
            codec_id = find_codec_or_die(audio_codec_name, AVMEDIA_TYPE_AUDIO, 1);
            codec = avcodec_find_encoder_by_name(audio_codec_name);
        } else {
            codec_id = av_guess_codec(oc->oformat, NULL, oc->filename, NULL, AVMEDIA_TYPE_AUDIO);
            codec = avcodec_find_encoder(codec_id);
        }
    }
    ost = new_output_stream(oc, file_idx, codec);
    st  = ost->st;

    ost->bitstream_filters = audio_bitstream_filters;
    audio_bitstream_filters= NULL;

    st->codec->thread_count= thread_count;

    audio_enc = st->codec;
    audio_enc->codec_type = AVMEDIA_TYPE_AUDIO;

    if(audio_codec_tag)
        audio_enc->codec_tag= audio_codec_tag;

    if (oc->oformat->flags & AVFMT_GLOBALHEADER) {
        audio_enc->flags |= CODEC_FLAG_GLOBAL_HEADER;
    }
    if (audio_stream_copy) {
        st->stream_copy = 1;
    } else {
        audio_enc->codec_id = codec_id;

        if (audio_qscale > QSCALE_NONE) {
            audio_enc->flags |= CODEC_FLAG_QSCALE;
            audio_enc->global_quality = FF_QP2LAMBDA * audio_qscale;
        }
        if (audio_channels)
            audio_enc->channels = audio_channels;
        if (audio_sample_fmt != AV_SAMPLE_FMT_NONE)
            audio_enc->sample_fmt = audio_sample_fmt;
        if (audio_sample_rate)
            audio_enc->sample_rate = audio_sample_rate;
    }
    if (audio_language) {
        av_dict_set(&st->metadata, "language", audio_language, 0);
        av_freep(&audio_language);
    }

    /* reset some key parameters */
    audio_disable = 0;
    av_freep(&audio_codec_name);
    audio_stream_copy = 0;
}

static void new_data_stream(AVFormatContext *oc, int file_idx)
{
    AVStream *st;
    OutputStream *ost;
    AVCodecContext *data_enc;

    ost = new_output_stream(oc, file_idx, NULL);
    st  = ost->st;
    data_enc = st->codec;
    if (!data_stream_copy) {
        fprintf(stderr, "Data stream encoding not supported yet (only streamcopy)\n");
        ffmpeg_exit(1);
    }

    data_enc->codec_type = AVMEDIA_TYPE_DATA;

    if (data_codec_tag)
        data_enc->codec_tag= data_codec_tag;

    if (oc->oformat->flags & AVFMT_GLOBALHEADER) {
        data_enc->flags |= CODEC_FLAG_GLOBAL_HEADER;
    }
    if (data_stream_copy) {
        st->stream_copy = 1;
    }

    data_disable = 0;
    av_freep(&data_codec_name);
    data_stream_copy = 0;
}

static void new_subtitle_stream(AVFormatContext *oc, int file_idx)
{
    AVStream *st;
    OutputStream *ost;
    AVCodec *codec=NULL;
    AVCodecContext *subtitle_enc;
    enum CodecID codec_id = CODEC_ID_NONE;

    if(!subtitle_stream_copy){
        if (subtitle_codec_name) {
            codec_id = find_codec_or_die(subtitle_codec_name, AVMEDIA_TYPE_SUBTITLE, 1);
            codec = avcodec_find_encoder_by_name(subtitle_codec_name);
        } else {
            codec_id = av_guess_codec(oc->oformat, NULL, oc->filename, NULL, AVMEDIA_TYPE_SUBTITLE);
            codec = avcodec_find_encoder(codec_id);
        }
    }
    ost = new_output_stream(oc, file_idx, codec);
    st  = ost->st;
    subtitle_enc = st->codec;

    ost->bitstream_filters = subtitle_bitstream_filters;
    subtitle_bitstream_filters= NULL;

    subtitle_enc->codec_type = AVMEDIA_TYPE_SUBTITLE;

    if(subtitle_codec_tag)
        subtitle_enc->codec_tag= subtitle_codec_tag;

    if (oc->oformat->flags & AVFMT_GLOBALHEADER) {
        subtitle_enc->flags |= CODEC_FLAG_GLOBAL_HEADER;
    }
    if (subtitle_stream_copy) {
        st->stream_copy = 1;
    } else {
        subtitle_enc->codec_id = codec_id;
    }

    if (subtitle_language) {
        av_dict_set(&st->metadata, "language", subtitle_language, 0);
        av_freep(&subtitle_language);
    }

    subtitle_disable = 0;
    av_freep(&subtitle_codec_name);
    subtitle_stream_copy = 0;
}

static int opt_new_stream(const char *opt, const char *arg)
{
    AVFormatContext *oc;
    int file_idx = nb_output_files - 1;
    if (nb_output_files <= 0) {
        fprintf(stderr, "At least one output file must be specified\n");
        ffmpeg_exit(1);
    }
    oc = output_files[file_idx];

    if      (!strcmp(opt, "newvideo"   )) new_video_stream   (oc, file_idx);
    else if (!strcmp(opt, "newaudio"   )) new_audio_stream   (oc, file_idx);
    else if (!strcmp(opt, "newsubtitle")) new_subtitle_stream(oc, file_idx);
    else if (!strcmp(opt, "newdata"    )) new_data_stream    (oc, file_idx);
    else av_assert0(0);
    return 0;
}

/* arg format is "output-stream-index:streamid-value". */
static int opt_streamid(const char *opt, const char *arg)
{
    int idx;
    char *p;
    char idx_str[16];

    av_strlcpy(idx_str, arg, sizeof(idx_str));
    p = strchr(idx_str, ':');
    if (!p) {
        fprintf(stderr,
                "Invalid value '%s' for option '%s', required syntax is 'index:value'\n",
                arg, opt);
        ffmpeg_exit(1);
    }
    *p++ = '\0';
    idx = parse_number_or_die(opt, idx_str, OPT_INT, 0, INT_MAX);
    streamid_map = grow_array(streamid_map, sizeof(*streamid_map), &nb_streamid_map, idx+1);
    streamid_map[idx] = parse_number_or_die(opt, p, OPT_INT, 0, INT_MAX);
    return 0;
}

static int opt_output_file(const char *opt, const char *filename)
{
    AVFormatContext *oc;
    int err, use_video, use_audio, use_subtitle, use_data;
    int input_has_video, input_has_audio, input_has_subtitle, input_has_data;
    AVOutputFormat *file_oformat;

    if(nb_output_files >= FF_ARRAY_ELEMS(output_files)){
        fprintf(stderr, "Too many output files\n");
        ffmpeg_exit(1);
    }

    if (!strcmp(filename, "-"))
        filename = "pipe:";

    err = avformat_alloc_output_context2(&oc, NULL, last_asked_format, filename);
    last_asked_format = NULL;
    if (!oc) {
        print_error(filename, err);
        ffmpeg_exit(1);
    }
    file_oformat= oc->oformat;

    if (!strcmp(file_oformat->name, "ffm") &&
        av_strstart(filename, "http:", NULL)) {
        /* special case for files sent to ffserver: we get the stream
           parameters from ffserver */
        int err = read_ffserver_streams(oc, filename);
        if (err < 0) {
            print_error(filename, err);
            ffmpeg_exit(1);
        }
    } else {
        use_video = file_oformat->video_codec != CODEC_ID_NONE || video_stream_copy || video_codec_name;
        use_audio = file_oformat->audio_codec != CODEC_ID_NONE || audio_stream_copy || audio_codec_name;
        use_subtitle = file_oformat->subtitle_codec != CODEC_ID_NONE || subtitle_stream_copy || subtitle_codec_name;
        use_data = data_stream_copy ||  data_codec_name; /* XXX once generic data codec will be available add a ->data_codec reference and use it here */

        /* disable if no corresponding type found */
        check_inputs(&input_has_video,
                     &input_has_audio,
                     &input_has_subtitle,
                     &input_has_data);

        if (!input_has_video)
            use_video = 0;
        if (!input_has_audio)
            use_audio = 0;
        if (!input_has_subtitle)
            use_subtitle = 0;
        if (!input_has_data)
            use_data = 0;

        /* manual disable */
        if (audio_disable)    use_audio    = 0;
        if (video_disable)    use_video    = 0;
        if (subtitle_disable) use_subtitle = 0;
        if (data_disable)     use_data     = 0;

        if (use_video)    new_video_stream(oc, nb_output_files);
        if (use_audio)    new_audio_stream(oc, nb_output_files);
        if (use_subtitle) new_subtitle_stream(oc, nb_output_files);
        if (use_data)     new_data_stream(oc, nb_output_files);

        av_dict_copy(&oc->metadata, metadata, 0);
        av_dict_free(&metadata);
    }

    av_dict_copy(&output_opts[nb_output_files], format_opts, 0);
    output_files[nb_output_files++] = oc;

    /* check filename in case of an image number is expected */
    if (oc->oformat->flags & AVFMT_NEEDNUMBER) {
        if (!av_filename_number_test(oc->filename)) {
            print_error(oc->filename, AVERROR(EINVAL));
            ffmpeg_exit(1);
        }
    }

    if (!(oc->oformat->flags & AVFMT_NOFILE)) {
        /* test if it already exists to avoid loosing precious files */
        if (!file_overwrite &&
            (strchr(filename, ':') == NULL ||
             filename[1] == ':' ||
             av_strstart(filename, "file:", NULL))) {
            if (avio_check(filename, 0) == 0) {
                if (!using_stdin) {
                    fprintf(stderr,"File '%s' already exists. Overwrite ? [y/N] ", filename);
                    fflush(stderr);
                    if (!read_yesno()) {
                        fprintf(stderr, "Not overwriting - exiting\n");
                        ffmpeg_exit(1);
                    }
                }
                else {
                    fprintf(stderr,"File '%s' already exists. Exiting.\n", filename);
                    ffmpeg_exit(1);
                }
            }
        }

        /* open the file */
        if ((err = avio_open(&oc->pb, filename, AVIO_FLAG_WRITE)) < 0) {
            print_error(filename, err);
            ffmpeg_exit(1);
        }
    }

    oc->preload= (int)(mux_preload*AV_TIME_BASE);
    oc->max_delay= (int)(mux_max_delay*AV_TIME_BASE);

    if (loop_output >= 0) {
        av_log(NULL, AV_LOG_WARNING, "-loop_output is deprecated, use -loop\n");
        oc->loop_output = loop_output;
    }
    oc->flags |= AVFMT_FLAG_NONBLOCK;

    frame_rate    = (AVRational){0, 0};
    frame_width   = 0;
    frame_height  = 0;
    audio_sample_rate = 0;
    audio_channels    = 0;
    audio_sample_fmt  = AV_SAMPLE_FMT_NONE;

    av_freep(&forced_key_frames);
    uninit_opts();
    init_opts();
    return 0;
}

/* same option as mencoder */
static int opt_pass(const char *opt, const char *arg)
{
    do_pass = parse_number_or_die(opt, arg, OPT_INT, 1, 2);
    return 0;
}

static int64_t getutime(void)
{
#if HAVE_GETRUSAGE
    struct rusage rusage;

    getrusage(RUSAGE_SELF, &rusage);
    return (rusage.ru_utime.tv_sec * 1000000LL) + rusage.ru_utime.tv_usec;
#elif HAVE_GETPROCESSTIMES
    HANDLE proc;
    FILETIME c, e, k, u;
    proc = GetCurrentProcess();
    GetProcessTimes(proc, &c, &e, &k, &u);
    return ((int64_t) u.dwHighDateTime << 32 | u.dwLowDateTime) / 10;
#else
    return av_gettime();
#endif
}

static int64_t getmaxrss(void)
{
#if HAVE_GETRUSAGE && HAVE_STRUCT_RUSAGE_RU_MAXRSS
    struct rusage rusage;
    getrusage(RUSAGE_SELF, &rusage);
    return (int64_t)rusage.ru_maxrss * 1024;
#elif HAVE_GETPROCESSMEMORYINFO
    HANDLE proc;
    PROCESS_MEMORY_COUNTERS memcounters;
    proc = GetCurrentProcess();
    memcounters.cb = sizeof(memcounters);
    GetProcessMemoryInfo(proc, &memcounters, sizeof(memcounters));
    return memcounters.PeakPagefileUsage;
#else
    return 0;
#endif
}

static void parse_matrix_coeffs(uint16_t *dest, const char *str)
{
    int i;
    const char *p = str;
    for(i = 0;; i++) {
        dest[i] = atoi(p);
        if(i == 63)
            break;
        p = strchr(p, ',');
        if(!p) {
            fprintf(stderr, "Syntax error in matrix \"%s\" at coeff %d\n", str, i);
            ffmpeg_exit(1);
        }
        p++;
    }
}

static int opt_inter_matrix(const char *opt, const char *arg)
{
    inter_matrix = av_mallocz(sizeof(uint16_t) * 64);
    parse_matrix_coeffs(inter_matrix, arg);
    return 0;
}

static int opt_intra_matrix(const char *opt, const char *arg)
{
    intra_matrix = av_mallocz(sizeof(uint16_t) * 64);
    parse_matrix_coeffs(intra_matrix, arg);
    return 0;
}

static void show_usage(void)
{
    printf("Hyper fast Audio and Video encoder\n");
    printf("usage: ffmpeg [options] [[infile options] -i infile]... {[outfile options] outfile}...\n");
    printf("\n");
}

static int opt_help(const char *opt, const char *arg)
{
    AVCodec *c;
    AVOutputFormat *oformat = NULL;
    AVInputFormat  *iformat = NULL;

    av_log_set_callback(log_callback_help);
    show_usage();
    show_help_options(options, "Main options:\n",
                      OPT_EXPERT | OPT_AUDIO | OPT_VIDEO | OPT_SUBTITLE | OPT_GRAB, 0);
    show_help_options(options, "\nAdvanced options:\n",
                      OPT_EXPERT | OPT_AUDIO | OPT_VIDEO | OPT_SUBTITLE | OPT_GRAB,
                      OPT_EXPERT);
    show_help_options(options, "\nVideo options:\n",
                      OPT_EXPERT | OPT_AUDIO | OPT_VIDEO | OPT_GRAB,
                      OPT_VIDEO);
    show_help_options(options, "\nAdvanced Video options:\n",
                      OPT_EXPERT | OPT_AUDIO | OPT_VIDEO | OPT_GRAB,
                      OPT_VIDEO | OPT_EXPERT);
    show_help_options(options, "\nAudio options:\n",
                      OPT_EXPERT | OPT_AUDIO | OPT_VIDEO | OPT_GRAB,
                      OPT_AUDIO);
    show_help_options(options, "\nAdvanced Audio options:\n",
                      OPT_EXPERT | OPT_AUDIO | OPT_VIDEO | OPT_GRAB,
                      OPT_AUDIO | OPT_EXPERT);
    show_help_options(options, "\nSubtitle options:\n",
                      OPT_SUBTITLE | OPT_GRAB,
                      OPT_SUBTITLE);
    show_help_options(options, "\nAudio/Video grab options:\n",
                      OPT_GRAB,
                      OPT_GRAB);
    printf("\n");
    av_opt_show2(avcodec_opts[0], NULL, AV_OPT_FLAG_ENCODING_PARAM|AV_OPT_FLAG_DECODING_PARAM, 0);
    printf("\n");

    /* individual codec options */
    c = NULL;
    while ((c = av_codec_next(c))) {
        if (c->priv_class) {
            av_opt_show2(&c->priv_class, NULL, AV_OPT_FLAG_ENCODING_PARAM|AV_OPT_FLAG_DECODING_PARAM, 0);
            printf("\n");
        }
    }

    av_opt_show2(avformat_opts, NULL, AV_OPT_FLAG_ENCODING_PARAM|AV_OPT_FLAG_DECODING_PARAM, 0);
    printf("\n");

    /* individual muxer options */
    while ((oformat = av_oformat_next(oformat))) {
        if (oformat->priv_class) {
            av_opt_show2(&oformat->priv_class, NULL, AV_OPT_FLAG_ENCODING_PARAM, 0);
            printf("\n");
        }
    }

    /* individual demuxer options */
    while ((iformat = av_iformat_next(iformat))) {
        if (iformat->priv_class) {
            av_opt_show2(&iformat->priv_class, NULL, AV_OPT_FLAG_DECODING_PARAM, 0);
            printf("\n");
        }
    }

    av_opt_show2(sws_opts, NULL, AV_OPT_FLAG_ENCODING_PARAM|AV_OPT_FLAG_DECODING_PARAM, 0);
    return 0;
}

static int opt_target(const char *opt, const char *arg)
{
    enum { PAL, NTSC, FILM, UNKNOWN } norm = UNKNOWN;
    static const char *const frame_rates[] = {"25", "30000/1001", "24000/1001"};

    if(!strncmp(arg, "pal-", 4)) {
        norm = PAL;
        arg += 4;
    } else if(!strncmp(arg, "ntsc-", 5)) {
        norm = NTSC;
        arg += 5;
    } else if(!strncmp(arg, "film-", 5)) {
        norm = FILM;
        arg += 5;
    } else {
        int fr;
        /* Calculate FR via float to avoid int overflow */
        fr = (int)(frame_rate.num * 1000.0 / frame_rate.den);
        if(fr == 25000) {
            norm = PAL;
        } else if((fr == 29970) || (fr == 23976)) {
            norm = NTSC;
        } else {
            /* Try to determine PAL/NTSC by peeking in the input files */
            if(nb_input_files) {
                int i, j;
                for (j = 0; j < nb_input_files; j++) {
                    for (i = 0; i < input_files[j].ctx->nb_streams; i++) {
                        AVCodecContext *c = input_files[j].ctx->streams[i]->codec;
                        if(c->codec_type != AVMEDIA_TYPE_VIDEO)
                            continue;
                        fr = c->time_base.den * 1000 / c->time_base.num;
                        if(fr == 25000) {
                            norm = PAL;
                            break;
                        } else if((fr == 29970) || (fr == 23976)) {
                            norm = NTSC;
                            break;
                        }
                    }
                    if(norm != UNKNOWN)
                        break;
                }
            }
        }
        if(verbose > 0 && norm != UNKNOWN)
            fprintf(stderr, "Assuming %s for target.\n", norm == PAL ? "PAL" : "NTSC");
    }

    if(norm == UNKNOWN) {
        fprintf(stderr, "Could not determine norm (PAL/NTSC/NTSC-Film) for target.\n");
        fprintf(stderr, "Please prefix target with \"pal-\", \"ntsc-\" or \"film-\",\n");
        fprintf(stderr, "or set a framerate with \"-r xxx\".\n");
        ffmpeg_exit(1);
    }

    if(!strcmp(arg, "vcd")) {
        opt_codec("vcodec", "mpeg1video");
        opt_codec("acodec", "mp2");
        opt_format("f", "vcd");

        opt_frame_size("s", norm == PAL ? "352x288" : "352x240");
        opt_frame_rate("r", frame_rates[norm]);
        opt_default("g", norm == PAL ? "15" : "18");

        opt_default("b", "1150000");
        opt_default("maxrate", "1150000");
        opt_default("minrate", "1150000");
        opt_default("bufsize", "327680"); // 40*1024*8;

        opt_default("ab", "224000");
        audio_sample_rate = 44100;
        audio_channels = 2;

        opt_default("packetsize", "2324");
        opt_default("muxrate", "1411200"); // 2352 * 75 * 8;

        /* We have to offset the PTS, so that it is consistent with the SCR.
           SCR starts at 36000, but the first two packs contain only padding
           and the first pack from the other stream, respectively, may also have
           been written before.
           So the real data starts at SCR 36000+3*1200. */
        mux_preload= (36000+3*1200) / 90000.0; //0.44
    } else if(!strcmp(arg, "svcd")) {

        opt_codec("vcodec", "mpeg2video");
        opt_codec("acodec", "mp2");
        opt_format("f", "svcd");

        opt_frame_size("s", norm == PAL ? "480x576" : "480x480");
        opt_frame_rate("r", frame_rates[norm]);
        opt_frame_pix_fmt("pix_fmt", "yuv420p");
        opt_default("g", norm == PAL ? "15" : "18");

        opt_default("b", "2040000");
        opt_default("maxrate", "2516000");
        opt_default("minrate", "0"); //1145000;
        opt_default("bufsize", "1835008"); //224*1024*8;
        opt_default("flags", "+scan_offset");


        opt_default("ab", "224000");
        audio_sample_rate = 44100;

        opt_default("packetsize", "2324");

    } else if(!strcmp(arg, "dvd")) {

        opt_codec("vcodec", "mpeg2video");
        opt_codec("acodec", "ac3");
        opt_format("f", "dvd");

        opt_frame_size("vcodec", norm == PAL ? "720x576" : "720x480");
        opt_frame_rate("r", frame_rates[norm]);
        opt_frame_pix_fmt("pix_fmt", "yuv420p");
        opt_default("g", norm == PAL ? "15" : "18");

        opt_default("b", "6000000");
        opt_default("maxrate", "9000000");
        opt_default("minrate", "0"); //1500000;
        opt_default("bufsize", "1835008"); //224*1024*8;

        opt_default("packetsize", "2048");  // from www.mpucoder.com: DVD sectors contain 2048 bytes of data, this is also the size of one pack.
        opt_default("muxrate", "10080000"); // from mplex project: data_rate = 1260000. mux_rate = data_rate * 8

        opt_default("ab", "448000");
        audio_sample_rate = 48000;

    } else if(!strncmp(arg, "dv", 2)) {

        opt_format("f", "dv");

        opt_frame_size("s", norm == PAL ? "720x576" : "720x480");
        opt_frame_pix_fmt("pix_fmt", !strncmp(arg, "dv50", 4) ? "yuv422p" :
                          norm == PAL ? "yuv420p" : "yuv411p");
        opt_frame_rate("r", frame_rates[norm]);

        audio_sample_rate = 48000;
        audio_channels = 2;

    } else {
        fprintf(stderr, "Unknown target: %s\n", arg);
        return AVERROR(EINVAL);
    }
    return 0;
}

static int opt_vstats_file(const char *opt, const char *arg)
{
    av_free (vstats_filename);
    vstats_filename=av_strdup (arg);
    return 0;
}

static int opt_vstats(const char *opt, const char *arg)
{
    char filename[40];
    time_t today2 = time(NULL);
    struct tm *today = localtime(&today2);

    snprintf(filename, sizeof(filename), "vstats_%02d%02d%02d.log", today->tm_hour, today->tm_min,
             today->tm_sec);
    return opt_vstats_file(opt, filename);
}

static int opt_bsf(const char *opt, const char *arg)
{
    AVBitStreamFilterContext *bsfc= av_bitstream_filter_init(arg); //FIXME split name and args for filter at '='
    AVBitStreamFilterContext **bsfp;

    if(!bsfc){
        fprintf(stderr, "Unknown bitstream filter %s\n", arg);
        ffmpeg_exit(1);
    }

    bsfp= *opt == 'v' ? &video_bitstream_filters :
          *opt == 'a' ? &audio_bitstream_filters :
                        &subtitle_bitstream_filters;
    while(*bsfp)
        bsfp= &(*bsfp)->next;

    *bsfp= bsfc;

    return 0;
}

static int opt_preset(const char *opt, const char *arg)
{
    FILE *f=NULL;
    char filename[1000], tmp[1000], tmp2[1000], line[1000];
    char *codec_name = *opt == 'v' ? video_codec_name :
                       *opt == 'a' ? audio_codec_name :
                                     subtitle_codec_name;

    if (!(f = get_preset_file(filename, sizeof(filename), arg, *opt == 'f', codec_name))) {
        fprintf(stderr, "File for preset '%s' not found\n", arg);
        ffmpeg_exit(1);
    }

    while(!feof(f)){
        int e= fscanf(f, "%999[^\n]\n", line) - 1;
        if(line[0] == '#' && !e)
            continue;
        e|= sscanf(line, "%999[^=]=%999[^\n]\n", tmp, tmp2) - 2;
        if(e){
            fprintf(stderr, "%s: Invalid syntax: '%s'\n", filename, line);
            ffmpeg_exit(1);
        }
        if (!strcmp(tmp, "acodec") ||
            !strcmp(tmp, "vcodec") ||
            !strcmp(tmp, "scodec") ||
            !strcmp(tmp, "dcodec")) {
            opt_codec(tmp, tmp2);
        }else if(opt_default(tmp, tmp2) < 0){
            fprintf(stderr, "%s: Invalid option or argument: '%s', parsed as '%s' = '%s'\n", filename, line, tmp, tmp2);
            ffmpeg_exit(1);
        }
    }

    fclose(f);

    return 0;
}

static void log_callback_null(void* ptr, int level, const char* fmt, va_list vl)
{
}

static int opt_passlogfile(const char *opt, const char *arg)
{
    pass_logfilename_prefix = arg;
    opt_default("passlogfile", arg);
    return 0;
}

static const OptionDef options[] = {
    /* main options */
#include "cmdutils_common_opts.h"
    { "f", HAS_ARG, {(void*)opt_format}, "force format", "fmt" },
    { "i", HAS_ARG, {(void*)opt_input_file}, "input file name", "filename" },
    { "y", OPT_BOOL, {(void*)&file_overwrite}, "overwrite output files" },
    { "map", HAS_ARG | OPT_EXPERT, {(void*)opt_map}, "set input stream mapping", "file.stream[:syncfile.syncstream]" },
    { "map_meta_data", HAS_ARG | OPT_EXPERT, {(void*)opt_map_meta_data}, "DEPRECATED set meta data information of outfile from infile",
      "outfile[,metadata]:infile[,metadata]" },
    { "map_metadata", HAS_ARG | OPT_EXPERT, {(void*)opt_map_metadata}, "set metadata information of outfile from infile",
      "outfile[,metadata]:infile[,metadata]" },
    { "map_chapters",  HAS_ARG | OPT_EXPERT, {(void*)opt_map_chapters},  "set chapters mapping", "outfile:infile" },
    { "t", HAS_ARG, {(void*)opt_recording_time}, "record or transcode \"duration\" seconds of audio/video", "duration" },
    { "fs", HAS_ARG | OPT_INT64, {(void*)&limit_filesize}, "set the limit file size in bytes", "limit_size" }, //
    { "ss", HAS_ARG, {(void*)opt_start_time}, "set the start time offset", "time_off" },
    { "itsoffset", HAS_ARG, {(void*)opt_input_ts_offset}, "set the input ts offset", "time_off" },
    { "itsscale", HAS_ARG, {(void*)opt_input_ts_scale}, "set the input ts scale", "stream:scale" },
    { "timestamp", HAS_ARG, {(void*)opt_recording_timestamp}, "set the recording timestamp ('now' to set the current time)", "time" },
    { "metadata", HAS_ARG, {(void*)opt_metadata}, "add metadata", "string=string" },
    { "dframes", OPT_INT | HAS_ARG, {(void*)&max_frames[AVMEDIA_TYPE_DATA]}, "set the number of data frames to record", "number" },
    { "benchmark", OPT_BOOL | OPT_EXPERT, {(void*)&do_benchmark},
      "add timings for benchmarking" },
    { "timelimit", HAS_ARG, {(void*)opt_timelimit}, "set max runtime in seconds", "limit" },
    { "dump", OPT_BOOL | OPT_EXPERT, {(void*)&do_pkt_dump},
      "dump each input packet" },
    { "hex", OPT_BOOL | OPT_EXPERT, {(void*)&do_hex_dump},
      "when dumping packets, also dump the payload" },
    { "re", OPT_BOOL | OPT_EXPERT, {(void*)&rate_emu}, "read input at native frame rate", "" },
    { "loop_input", OPT_BOOL | OPT_EXPERT, {(void*)&loop_input}, "deprecated, use -loop" },
    { "loop_output", HAS_ARG | OPT_INT | OPT_EXPERT, {(void*)&loop_output}, "deprecated, use -loop", "" },
    { "v", HAS_ARG, {(void*)opt_verbose}, "set ffmpeg verbosity level", "number" },
    { "target", HAS_ARG, {(void*)opt_target}, "specify target file type (\"vcd\", \"svcd\", \"dvd\", \"dv\", \"dv50\", \"pal-vcd\", \"ntsc-svcd\", ...)", "type" },
    { "threads",  HAS_ARG | OPT_EXPERT, {(void*)opt_thread_count}, "thread count", "count" },
    { "vsync", HAS_ARG | OPT_INT | OPT_EXPERT, {(void*)&video_sync_method}, "video sync method", "" },
    { "async", HAS_ARG | OPT_INT | OPT_EXPERT, {(void*)&audio_sync_method}, "audio sync method", "" },
    { "adrift_threshold", HAS_ARG | OPT_FLOAT | OPT_EXPERT, {(void*)&audio_drift_threshold}, "audio drift threshold", "threshold" },
    { "copyts", OPT_BOOL | OPT_EXPERT, {(void*)&copy_ts}, "copy timestamps" },
    { "copytb", OPT_BOOL | OPT_EXPERT, {(void*)&copy_tb}, "copy input stream time base when stream copying" },
    { "shortest", OPT_BOOL | OPT_EXPERT, {(void*)&opt_shortest}, "finish encoding within shortest input" }, //
    { "dts_delta_threshold", HAS_ARG | OPT_FLOAT | OPT_EXPERT, {(void*)&dts_delta_threshold}, "timestamp discontinuity delta threshold", "threshold" },
    { "programid", HAS_ARG | OPT_INT | OPT_EXPERT, {(void*)&opt_programid}, "desired program number", "" },
    { "xerror", OPT_BOOL, {(void*)&exit_on_error}, "exit on error", "error" },
    { "copyinkf", OPT_BOOL | OPT_EXPERT, {(void*)&copy_initial_nonkeyframes}, "copy initial non-keyframes" },

    /* video options */
    { "vframes", OPT_INT | HAS_ARG | OPT_VIDEO, {(void*)&max_frames[AVMEDIA_TYPE_VIDEO]}, "set the number of video frames to record", "number" },
    { "r", HAS_ARG | OPT_VIDEO, {(void*)opt_frame_rate}, "set frame rate (Hz value, fraction or abbreviation)", "rate" },
    { "s", HAS_ARG | OPT_VIDEO, {(void*)opt_frame_size}, "set frame size (WxH or abbreviation)", "size" },
    { "aspect", HAS_ARG | OPT_VIDEO, {(void*)opt_frame_aspect_ratio}, "set aspect ratio (4:3, 16:9 or 1.3333, 1.7777)", "aspect" },
    { "pix_fmt", HAS_ARG | OPT_EXPERT | OPT_VIDEO, {(void*)opt_frame_pix_fmt}, "set pixel format, 'list' as argument shows all the pixel formats supported", "format" },
    { "bits_per_raw_sample", OPT_INT | HAS_ARG | OPT_VIDEO, {(void*)&frame_bits_per_raw_sample}, "set the number of bits per raw sample", "number" },
    { "croptop",  HAS_ARG | OPT_VIDEO, {(void*)opt_frame_crop}, "Removed, use the crop filter instead", "size" },
    { "cropbottom", HAS_ARG | OPT_VIDEO, {(void*)opt_frame_crop}, "Removed, use the crop filter instead", "size" },
    { "cropleft", HAS_ARG | OPT_VIDEO, {(void*)opt_frame_crop}, "Removed, use the crop filter instead", "size" },
    { "cropright", HAS_ARG | OPT_VIDEO, {(void*)opt_frame_crop}, "Removed, use the crop filter instead", "size" },
    { "padtop", HAS_ARG | OPT_VIDEO, {(void*)opt_pad}, "Removed, use the pad filter instead", "size" },
    { "padbottom", HAS_ARG | OPT_VIDEO, {(void*)opt_pad}, "Removed, use the pad filter instead", "size" },
    { "padleft", HAS_ARG | OPT_VIDEO, {(void*)opt_pad}, "Removed, use the pad filter instead", "size" },
    { "padright", HAS_ARG | OPT_VIDEO, {(void*)opt_pad}, "Removed, use the pad filter instead", "size" },
    { "padcolor", HAS_ARG | OPT_VIDEO, {(void*)opt_pad}, "Removed, use the pad filter instead", "color" },
    { "intra", OPT_BOOL | OPT_EXPERT | OPT_VIDEO, {(void*)&intra_only}, "use only intra frames"},
    { "vn", OPT_BOOL | OPT_VIDEO, {(void*)&video_disable}, "disable video" },
    { "vdt", OPT_INT | HAS_ARG | OPT_EXPERT | OPT_VIDEO, {(void*)&video_discard}, "discard threshold", "n" },
    { "qscale", HAS_ARG | OPT_EXPERT | OPT_VIDEO, {(void*)opt_qscale}, "use fixed video quantizer scale (VBR)", "q" },
    { "rc_override", HAS_ARG | OPT_EXPERT | OPT_VIDEO, {(void*)opt_video_rc_override_string}, "rate control override for specific intervals", "override" },
    { "vcodec", HAS_ARG | OPT_VIDEO, {(void*)opt_codec}, "force video codec ('copy' to copy stream)", "codec" },
    { "me_threshold", HAS_ARG | OPT_EXPERT | OPT_VIDEO, {(void*)opt_me_threshold}, "motion estimaton threshold",  "threshold" },
    { "sameq", OPT_BOOL | OPT_VIDEO, {(void*)&same_quality},
      "use same quantizer as source (implies VBR)" },
    { "pass", HAS_ARG | OPT_VIDEO, {(void*)opt_pass}, "select the pass number (1 or 2)", "n" },
    { "passlogfile", HAS_ARG | OPT_VIDEO, {(void*)&opt_passlogfile}, "select two pass log file name prefix", "prefix" },
    { "deinterlace", OPT_BOOL | OPT_EXPERT | OPT_VIDEO, {(void*)&do_deinterlace},
      "deinterlace pictures" },
    { "psnr", OPT_BOOL | OPT_EXPERT | OPT_VIDEO, {(void*)&do_psnr}, "calculate PSNR of compressed frames" },
    { "vstats", OPT_EXPERT | OPT_VIDEO, {(void*)&opt_vstats}, "dump video coding statistics to file" },
    { "vstats_file", HAS_ARG | OPT_EXPERT | OPT_VIDEO, {(void*)opt_vstats_file}, "dump video coding statistics to file", "file" },
#if CONFIG_AVFILTER
    { "vf", OPT_STRING | HAS_ARG, {(void*)&vfilters}, "video filters", "filter list" },
#endif
    { "intra_matrix", HAS_ARG | OPT_EXPERT | OPT_VIDEO, {(void*)opt_intra_matrix}, "specify intra matrix coeffs", "matrix" },
    { "inter_matrix", HAS_ARG | OPT_EXPERT | OPT_VIDEO, {(void*)opt_inter_matrix}, "specify inter matrix coeffs", "matrix" },
    { "top", HAS_ARG | OPT_EXPERT | OPT_VIDEO, {(void*)opt_top_field_first}, "top=1/bottom=0/auto=-1 field first", "" },
    { "dc", OPT_INT | HAS_ARG | OPT_EXPERT | OPT_VIDEO, {(void*)&intra_dc_precision}, "intra_dc_precision", "precision" },
    { "vtag", HAS_ARG | OPT_EXPERT | OPT_VIDEO, {(void*)opt_codec_tag}, "force video tag/fourcc", "fourcc/tag" },
    { "newvideo", OPT_VIDEO, {(void*)opt_new_stream}, "add a new video stream to the current output stream" },
    { "vlang", HAS_ARG | OPT_STRING | OPT_VIDEO, {(void *)&video_language}, "set the ISO 639 language code (3 letters) of the current video stream" , "code" },
    { "qphist", OPT_BOOL | OPT_EXPERT | OPT_VIDEO, { (void *)&qp_hist }, "show QP histogram" },
    { "force_fps", OPT_BOOL | OPT_EXPERT | OPT_VIDEO, {(void*)&force_fps}, "force the selected framerate, disable the best supported framerate selection" },
    { "streamid", HAS_ARG | OPT_EXPERT, {(void*)opt_streamid}, "set the value of an outfile streamid", "streamIndex:value" },
    { "force_key_frames", OPT_STRING | HAS_ARG | OPT_EXPERT | OPT_VIDEO, {(void *)&forced_key_frames}, "force key frames at specified timestamps", "timestamps" },

    /* audio options */
    { "aframes", OPT_INT | HAS_ARG | OPT_AUDIO, {(void*)&max_frames[AVMEDIA_TYPE_AUDIO]}, "set the number of audio frames to record", "number" },
    { "aq", OPT_FLOAT | HAS_ARG | OPT_AUDIO, {(void*)&audio_qscale}, "set audio quality (codec-specific)", "quality", },
    { "ar", HAS_ARG | OPT_AUDIO, {(void*)opt_audio_rate}, "set audio sampling rate (in Hz)", "rate" },
    { "ac", HAS_ARG | OPT_AUDIO, {(void*)opt_audio_channels}, "set number of audio channels", "channels" },
    { "an", OPT_BOOL | OPT_AUDIO, {(void*)&audio_disable}, "disable audio" },
    { "acodec", HAS_ARG | OPT_AUDIO, {(void*)opt_codec}, "force audio codec ('copy' to copy stream)", "codec" },
    { "atag", HAS_ARG | OPT_EXPERT | OPT_AUDIO, {(void*)opt_codec_tag}, "force audio tag/fourcc", "fourcc/tag" },
    { "vol", OPT_INT | HAS_ARG | OPT_AUDIO, {(void*)&audio_volume}, "change audio volume (256=normal)" , "volume" }, //
    { "newaudio", OPT_AUDIO, {(void*)opt_new_stream}, "add a new audio stream to the current output stream" },
    { "alang", HAS_ARG | OPT_STRING | OPT_AUDIO, {(void *)&audio_language}, "set the ISO 639 language code (3 letters) of the current audio stream" , "code" },
    { "sample_fmt", HAS_ARG | OPT_EXPERT | OPT_AUDIO, {(void*)opt_audio_sample_fmt}, "set sample format, 'list' as argument shows all the sample formats supported", "format" },

    /* subtitle options */
    { "sn", OPT_BOOL | OPT_SUBTITLE, {(void*)&subtitle_disable}, "disable subtitle" },
    { "scodec", HAS_ARG | OPT_SUBTITLE, {(void*)opt_codec}, "force subtitle codec ('copy' to copy stream)", "codec" },
    { "newsubtitle", OPT_SUBTITLE, {(void*)opt_new_stream}, "add a new subtitle stream to the current output stream" },
    { "slang", HAS_ARG | OPT_STRING | OPT_SUBTITLE, {(void *)&subtitle_language}, "set the ISO 639 language code (3 letters) of the current subtitle stream" , "code" },
    { "stag", HAS_ARG | OPT_EXPERT | OPT_SUBTITLE, {(void*)opt_codec_tag}, "force subtitle tag/fourcc", "fourcc/tag" },

    /* grab options */
    { "vc", HAS_ARG | OPT_EXPERT | OPT_VIDEO | OPT_GRAB, {(void*)opt_video_channel}, "deprecated, use -channel", "channel" },
    { "tvstd", HAS_ARG | OPT_EXPERT | OPT_VIDEO | OPT_GRAB, {(void*)opt_video_standard}, "deprecated, use -standard", "standard" },
    { "isync", OPT_BOOL | OPT_EXPERT | OPT_GRAB, {(void*)&input_sync}, "sync read on input", "" },

    /* muxer options */
    { "muxdelay", OPT_FLOAT | HAS_ARG | OPT_EXPERT, {(void*)&mux_max_delay}, "set the maximum demux-decode delay", "seconds" },
    { "muxpreload", OPT_FLOAT | HAS_ARG | OPT_EXPERT, {(void*)&mux_preload}, "set the initial demux-decode delay", "seconds" },

    { "absf", HAS_ARG | OPT_AUDIO | OPT_EXPERT, {(void*)opt_bsf}, "", "bitstream_filter" },
    { "vbsf", HAS_ARG | OPT_VIDEO | OPT_EXPERT, {(void*)opt_bsf}, "", "bitstream_filter" },
    { "sbsf", HAS_ARG | OPT_SUBTITLE | OPT_EXPERT, {(void*)opt_bsf}, "", "bitstream_filter" },

    { "apre", HAS_ARG | OPT_AUDIO | OPT_EXPERT, {(void*)opt_preset}, "set the audio options to the indicated preset", "preset" },
    { "vpre", HAS_ARG | OPT_VIDEO | OPT_EXPERT, {(void*)opt_preset}, "set the video options to the indicated preset", "preset" },
    { "spre", HAS_ARG | OPT_SUBTITLE | OPT_EXPERT, {(void*)opt_preset}, "set the subtitle options to the indicated preset", "preset" },
    { "fpre", HAS_ARG | OPT_EXPERT, {(void*)opt_preset}, "set options from indicated preset file", "filename" },
    /* data codec support */
    { "dcodec", HAS_ARG | OPT_DATA, {(void*)opt_codec}, "force data codec ('copy' to copy stream)", "codec" },

    { "default", HAS_ARG | OPT_AUDIO | OPT_VIDEO | OPT_EXPERT, {(void*)opt_default}, "generic catch all option", "" },
    { NULL, },
};

int main(int argc, char **argv)
{
    int64_t ti;

    av_log_set_flags(AV_LOG_SKIP_REPEATED);

    if(argc>1 && !strcmp(argv[1], "-d")){
        run_as_daemon=1;
        verbose=-1;
        av_log_set_callback(log_callback_null);
        argc--;
        argv++;
    }

    avcodec_register_all();
#if CONFIG_AVDEVICE
    avdevice_register_all();
#endif
#if CONFIG_AVFILTER
    avfilter_register_all();
#endif
    av_register_all();

#if HAVE_ISATTY
    if(isatty(STDIN_FILENO))
        avio_set_interrupt_cb(decode_interrupt_cb);
#endif

    init_opts();

    if(verbose>=0)
        show_banner();

    /* parse options */
    parse_options(argc, argv, options, opt_output_file);

    if(nb_output_files <= 0 && nb_input_files == 0) {
        show_usage();
        fprintf(stderr, "Use -h to get full help or, even better, run 'man ffmpeg'\n");
        ffmpeg_exit(1);
    }

    /* file converter / grab */
    if (nb_output_files <= 0) {
        fprintf(stderr, "At least one output file must be specified\n");
        ffmpeg_exit(1);
    }

    if (nb_input_files == 0) {
        fprintf(stderr, "At least one input file must be specified\n");
        ffmpeg_exit(1);
    }

    ti = getutime();
    if (transcode(output_files, nb_output_files, input_files, nb_input_files,
                  stream_maps, nb_stream_maps) < 0)
        ffmpeg_exit(1);
    ti = getutime() - ti;
    if (do_benchmark) {
        int maxrss = getmaxrss() / 1024;
        printf("bench: utime=%0.3fs maxrss=%ikB\n", ti / 1000000.0, maxrss);
    }

    return ffmpeg_exit(0);
}<|MERGE_RESOLUTION|>--- conflicted
+++ resolved
@@ -2461,22 +2461,7 @@
                 ret = AVERROR(EINVAL);
                 goto dump_format;
             }
-<<<<<<< HEAD
-            if (avcodec_open(ist->st->codec, codec) < 0) {
-=======
-
-            /* update requested sample format for the decoder based on the
-               corresponding encoder sample format */
-            for (j = 0; j < nb_ostreams; j++) {
-                ost = ost_table[j];
-                if (ost->source_index == i) {
-                    update_sample_fmt(ist->st->codec, codec, ost->st->codec);
-                    break;
-                }
-            }
-
             if (avcodec_open2(ist->st->codec, codec, &ist->opts) < 0) {
->>>>>>> 6cb11979
                 snprintf(error, sizeof(error), "Error while opening decoder for input stream #%d.%d",
                         ist->file_index, ist->st->index);
                 ret = AVERROR(EINVAL);
@@ -3388,13 +3373,10 @@
         ic->loop_input = loop_input;
     }
 
-<<<<<<< HEAD
-=======
     /* Set AVCodecContext options for avformat_find_stream_info */
     opts = setup_find_stream_info_opts(ic);
     orig_nb_streams = ic->nb_streams;
 
->>>>>>> 6cb11979
     /* If not enough info to get the stream parameters, we decode the
        first frames to get it. (used in mpeg case for example) */
     ret = avformat_find_stream_info(ic, opts);
@@ -3441,24 +3423,15 @@
         switch (dec->codec_type) {
         case AVMEDIA_TYPE_AUDIO:
             ist->dec = avcodec_find_decoder_by_name(audio_codec_name);
-<<<<<<< HEAD
             if(!ist->dec)
                 ist->dec = avcodec_find_decoder(dec->codec_id);
-            set_context_opts(dec, avcodec_opts[AVMEDIA_TYPE_AUDIO], AV_OPT_FLAG_AUDIO_PARAM | AV_OPT_FLAG_DECODING_PARAM, ist->dec);
-=======
->>>>>>> 6cb11979
             if(audio_disable)
                 st->discard= AVDISCARD_ALL;
             break;
         case AVMEDIA_TYPE_VIDEO:
-<<<<<<< HEAD
             ist->dec= avcodec_find_decoder_by_name(video_codec_name);
             if(!ist->dec)
                 ist->dec = avcodec_find_decoder(dec->codec_id);
-            set_context_opts(dec, avcodec_opts[AVMEDIA_TYPE_VIDEO], AV_OPT_FLAG_VIDEO_PARAM | AV_OPT_FLAG_DECODING_PARAM, ist->dec);
-=======
-            ist->dec = avcodec_find_decoder_by_name(video_codec_name);
->>>>>>> 6cb11979
             rfps      = ic->streams[i]->r_frame_rate.num;
             rfps_base = ic->streams[i]->r_frame_rate.den;
             if (dec->lowres) {
