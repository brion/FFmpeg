--- conflicted
+++ resolved
@@ -144,11 +144,7 @@
 #   define av_alias
 #endif
 
-<<<<<<< HEAD
-#if defined(__GNUC__) && !defined(__INTEL_COMPILER) && !defined(__clang__)
-=======
-#if (defined(__GNUC__) || defined(__clang__)) && !defined(__ICC)
->>>>>>> 8e234615
+#if (defined(__GNUC__) || defined(__clang__)) && !defined(__INTEL_COMPILER)
 #    define av_uninit(x) x=x
 #else
 #    define av_uninit(x) x
