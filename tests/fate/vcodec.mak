--- conflicted
+++ resolved
@@ -18,15 +18,9 @@
 FATE_VCODEC-$(call ENCDEC, ASV2, AVI)   += asv2
 fate-vsynth%-asv2:               ENCOPTS = -qscale 10
 
-<<<<<<< HEAD
-FATE_VCODEC-$(call ENCDEC, CINEPAK, MOV) += cinepak
-fate-vsynth%-cinepak:            ENCOPTS  = -c:v cinepak -frames 3
-fate-vsynth%-cinepak:            FMT      = mov
-=======
 FATE_VCODEC-$(call ENCDEC, CINEPAK, AVI) += cinepak
 fate-vsynth%-cinepak:            ENCOPTS = -s sqcif -strip_number_adaptivity 1
 fate-vsynth%-cinepak:            DECOPTS = -s sqcif
->>>>>>> 5be9939b
 
 FATE_VCODEC-$(call ENCDEC, CLJR, AVI)   += cljr
 fate-vsynth%-cljr:               ENCOPTS = -strict -1
