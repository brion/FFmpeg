ret: 0         st: 0 flags:1 dts:-0.040000 pts: 0.000000 pos:   6144 size: 24813
ret: 0         st:-1 flags:0  ts:-1.000000
ret: 0         st: 0 flags:1 dts:-0.040000 pts: 0.000000 pos:   6144 size: 24813
ret: 0         st:-1 flags:1  ts: 1.894167
<<<<<<< HEAD
ret: 0         st: 0 flags:1 dts: 0.840000 pts: 0.960000 pos: 460288 size: 24711
ret: 0         st: 0 flags:0  ts: 0.800000
ret: 0         st: 0 flags:1 dts: 0.840000 pts: 0.960000 pos: 460288 size: 24711
=======
ret: 0         st: 0 flags:1 dts: 0.840000 pts: 0.960000 pos: 460800 size: 24724
ret: 0         st: 0 flags:0  ts: 0.800000
ret: 0         st: 0 flags:1 dts: 0.840000 pts: 0.960000 pos: 460800 size: 24724
>>>>>>> 8a067941
ret: 0         st: 0 flags:1  ts:-0.320000
ret: 0         st: 0 flags:1 dts:-0.040000 pts: 0.000000 pos:   6144 size: 24813
ret:-1         st: 1 flags:0  ts: 2.576667
ret: 0         st: 1 flags:1  ts: 1.470833
<<<<<<< HEAD
ret: 0         st: 0 flags:1 dts: 0.840000 pts: 0.960000 pos: 460288 size: 24711
ret: 0         st:-1 flags:0  ts: 0.365002
ret: 0         st: 0 flags:1 dts: 0.360000 pts: 0.480000 pos: 211456 size: 24786
=======
ret: 0         st: 0 flags:1 dts: 0.840000 pts: 0.960000 pos: 460800 size: 24724
ret: 0         st:-1 flags:0  ts: 0.365002
ret: 0         st: 0 flags:1 dts: 0.360000 pts: 0.480000 pos: 211968 size: 24799
>>>>>>> 8a067941
ret: 0         st:-1 flags:1  ts:-0.740831
ret: 0         st: 0 flags:1 dts:-0.040000 pts: 0.000000 pos:   6144 size: 24813
ret:-1         st: 0 flags:0  ts: 2.160000
ret: 0         st: 0 flags:1  ts: 1.040000
<<<<<<< HEAD
ret: 0         st: 0 flags:1 dts: 0.840000 pts: 0.960000 pos: 460288 size: 24711
=======
ret: 0         st: 0 flags:1 dts: 0.840000 pts: 0.960000 pos: 460800 size: 24724
>>>>>>> 8a067941
ret: 0         st: 1 flags:0  ts:-0.058333
ret: 0         st: 0 flags:1 dts:-0.040000 pts: 0.000000 pos:   6144 size: 24813
ret: 0         st: 1 flags:1  ts: 2.835833
<<<<<<< HEAD
ret: 0         st: 0 flags:1 dts: 0.840000 pts: 0.960000 pos: 460288 size: 24711
ret:-1         st:-1 flags:0  ts: 1.730004
ret: 0         st:-1 flags:1  ts: 0.624171
ret: 0         st: 0 flags:1 dts: 0.360000 pts: 0.480000 pos: 211456 size: 24786
=======
ret: 0         st: 0 flags:1 dts: 0.840000 pts: 0.960000 pos: 460800 size: 24724
ret:-1         st:-1 flags:0  ts: 1.730004
ret: 0         st:-1 flags:1  ts: 0.624171
ret: 0         st: 0 flags:1 dts: 0.360000 pts: 0.480000 pos: 211968 size: 24799
>>>>>>> 8a067941
ret: 0         st: 0 flags:0  ts:-0.480000
ret: 0         st: 0 flags:1 dts:-0.040000 pts: 0.000000 pos:   6144 size: 24813
ret: 0         st: 0 flags:1  ts: 2.400000
<<<<<<< HEAD
ret: 0         st: 0 flags:1 dts: 0.840000 pts: 0.960000 pos: 460288 size: 24711
=======
ret: 0         st: 0 flags:1 dts: 0.840000 pts: 0.960000 pos: 460800 size: 24724
>>>>>>> 8a067941
ret:-1         st: 1 flags:0  ts: 1.306667
ret: 0         st: 1 flags:1  ts: 0.200833
ret: 0         st: 0 flags:1 dts:-0.040000 pts: 0.000000 pos:   6144 size: 24813
ret: 0         st:-1 flags:0  ts:-0.904994
ret: 0         st: 0 flags:1 dts:-0.040000 pts: 0.000000 pos:   6144 size: 24813
ret: 0         st:-1 flags:1  ts: 1.989173
<<<<<<< HEAD
ret: 0         st: 0 flags:1 dts: 0.840000 pts: 0.960000 pos: 460288 size: 24711
ret: 0         st: 0 flags:0  ts: 0.880000
ret: 0         st: 0 flags:1 dts: 0.840000 pts: 0.960000 pos: 460288 size: 24711
=======
ret: 0         st: 0 flags:1 dts: 0.840000 pts: 0.960000 pos: 460800 size: 24724
ret: 0         st: 0 flags:0  ts: 0.880000
ret: 0         st: 0 flags:1 dts: 0.840000 pts: 0.960000 pos: 460800 size: 24724
>>>>>>> 8a067941
ret: 0         st: 0 flags:1  ts:-0.240000
ret: 0         st: 0 flags:1 dts:-0.040000 pts: 0.000000 pos:   6144 size: 24813
ret:-1         st: 1 flags:0  ts: 2.671667
ret: 0         st: 1 flags:1  ts: 1.565833
<<<<<<< HEAD
ret: 0         st: 0 flags:1 dts: 0.840000 pts: 0.960000 pos: 460288 size: 24711
ret: 0         st:-1 flags:0  ts: 0.460008
ret: 0         st: 0 flags:1 dts: 0.840000 pts: 0.960000 pos: 460288 size: 24711
=======
ret: 0         st: 0 flags:1 dts: 0.840000 pts: 0.960000 pos: 460800 size: 24724
ret: 0         st:-1 flags:0  ts: 0.460008
ret: 0         st: 0 flags:1 dts: 0.840000 pts: 0.960000 pos: 460800 size: 24724
>>>>>>> 8a067941
ret: 0         st:-1 flags:1  ts:-0.645825
ret: 0         st: 0 flags:1 dts:-0.040000 pts: 0.000000 pos:   6144 size: 24813<|MERGE_RESOLUTION|>--- conflicted
+++ resolved
@@ -2,86 +2,47 @@
 ret: 0         st:-1 flags:0  ts:-1.000000
 ret: 0         st: 0 flags:1 dts:-0.040000 pts: 0.000000 pos:   6144 size: 24813
 ret: 0         st:-1 flags:1  ts: 1.894167
-<<<<<<< HEAD
-ret: 0         st: 0 flags:1 dts: 0.840000 pts: 0.960000 pos: 460288 size: 24711
+ret: 0         st: 0 flags:1 dts: 0.840000 pts: 0.960000 pos: 460288 size: 24723
 ret: 0         st: 0 flags:0  ts: 0.800000
-ret: 0         st: 0 flags:1 dts: 0.840000 pts: 0.960000 pos: 460288 size: 24711
-=======
-ret: 0         st: 0 flags:1 dts: 0.840000 pts: 0.960000 pos: 460800 size: 24724
-ret: 0         st: 0 flags:0  ts: 0.800000
-ret: 0         st: 0 flags:1 dts: 0.840000 pts: 0.960000 pos: 460800 size: 24724
->>>>>>> 8a067941
+ret: 0         st: 0 flags:1 dts: 0.840000 pts: 0.960000 pos: 460288 size: 24723
 ret: 0         st: 0 flags:1  ts:-0.320000
 ret: 0         st: 0 flags:1 dts:-0.040000 pts: 0.000000 pos:   6144 size: 24813
 ret:-1         st: 1 flags:0  ts: 2.576667
 ret: 0         st: 1 flags:1  ts: 1.470833
-<<<<<<< HEAD
-ret: 0         st: 0 flags:1 dts: 0.840000 pts: 0.960000 pos: 460288 size: 24711
+ret: 0         st: 0 flags:1 dts: 0.840000 pts: 0.960000 pos: 460288 size: 24723
 ret: 0         st:-1 flags:0  ts: 0.365002
-ret: 0         st: 0 flags:1 dts: 0.360000 pts: 0.480000 pos: 211456 size: 24786
-=======
-ret: 0         st: 0 flags:1 dts: 0.840000 pts: 0.960000 pos: 460800 size: 24724
-ret: 0         st:-1 flags:0  ts: 0.365002
-ret: 0         st: 0 flags:1 dts: 0.360000 pts: 0.480000 pos: 211968 size: 24799
->>>>>>> 8a067941
+ret: 0         st: 0 flags:1 dts: 0.360000 pts: 0.480000 pos: 211456 size: 24798
 ret: 0         st:-1 flags:1  ts:-0.740831
 ret: 0         st: 0 flags:1 dts:-0.040000 pts: 0.000000 pos:   6144 size: 24813
 ret:-1         st: 0 flags:0  ts: 2.160000
 ret: 0         st: 0 flags:1  ts: 1.040000
-<<<<<<< HEAD
-ret: 0         st: 0 flags:1 dts: 0.840000 pts: 0.960000 pos: 460288 size: 24711
-=======
-ret: 0         st: 0 flags:1 dts: 0.840000 pts: 0.960000 pos: 460800 size: 24724
->>>>>>> 8a067941
+ret: 0         st: 0 flags:1 dts: 0.840000 pts: 0.960000 pos: 460288 size: 24723
 ret: 0         st: 1 flags:0  ts:-0.058333
 ret: 0         st: 0 flags:1 dts:-0.040000 pts: 0.000000 pos:   6144 size: 24813
 ret: 0         st: 1 flags:1  ts: 2.835833
-<<<<<<< HEAD
-ret: 0         st: 0 flags:1 dts: 0.840000 pts: 0.960000 pos: 460288 size: 24711
+ret: 0         st: 0 flags:1 dts: 0.840000 pts: 0.960000 pos: 460288 size: 24723
 ret:-1         st:-1 flags:0  ts: 1.730004
 ret: 0         st:-1 flags:1  ts: 0.624171
-ret: 0         st: 0 flags:1 dts: 0.360000 pts: 0.480000 pos: 211456 size: 24786
-=======
-ret: 0         st: 0 flags:1 dts: 0.840000 pts: 0.960000 pos: 460800 size: 24724
-ret:-1         st:-1 flags:0  ts: 1.730004
-ret: 0         st:-1 flags:1  ts: 0.624171
-ret: 0         st: 0 flags:1 dts: 0.360000 pts: 0.480000 pos: 211968 size: 24799
->>>>>>> 8a067941
+ret: 0         st: 0 flags:1 dts: 0.360000 pts: 0.480000 pos: 211456 size: 24798
 ret: 0         st: 0 flags:0  ts:-0.480000
 ret: 0         st: 0 flags:1 dts:-0.040000 pts: 0.000000 pos:   6144 size: 24813
 ret: 0         st: 0 flags:1  ts: 2.400000
-<<<<<<< HEAD
-ret: 0         st: 0 flags:1 dts: 0.840000 pts: 0.960000 pos: 460288 size: 24711
-=======
-ret: 0         st: 0 flags:1 dts: 0.840000 pts: 0.960000 pos: 460800 size: 24724
->>>>>>> 8a067941
+ret: 0         st: 0 flags:1 dts: 0.840000 pts: 0.960000 pos: 460288 size: 24723
 ret:-1         st: 1 flags:0  ts: 1.306667
 ret: 0         st: 1 flags:1  ts: 0.200833
 ret: 0         st: 0 flags:1 dts:-0.040000 pts: 0.000000 pos:   6144 size: 24813
 ret: 0         st:-1 flags:0  ts:-0.904994
 ret: 0         st: 0 flags:1 dts:-0.040000 pts: 0.000000 pos:   6144 size: 24813
 ret: 0         st:-1 flags:1  ts: 1.989173
-<<<<<<< HEAD
-ret: 0         st: 0 flags:1 dts: 0.840000 pts: 0.960000 pos: 460288 size: 24711
+ret: 0         st: 0 flags:1 dts: 0.840000 pts: 0.960000 pos: 460288 size: 24723
 ret: 0         st: 0 flags:0  ts: 0.880000
-ret: 0         st: 0 flags:1 dts: 0.840000 pts: 0.960000 pos: 460288 size: 24711
-=======
-ret: 0         st: 0 flags:1 dts: 0.840000 pts: 0.960000 pos: 460800 size: 24724
-ret: 0         st: 0 flags:0  ts: 0.880000
-ret: 0         st: 0 flags:1 dts: 0.840000 pts: 0.960000 pos: 460800 size: 24724
->>>>>>> 8a067941
+ret: 0         st: 0 flags:1 dts: 0.840000 pts: 0.960000 pos: 460288 size: 24723
 ret: 0         st: 0 flags:1  ts:-0.240000
 ret: 0         st: 0 flags:1 dts:-0.040000 pts: 0.000000 pos:   6144 size: 24813
 ret:-1         st: 1 flags:0  ts: 2.671667
 ret: 0         st: 1 flags:1  ts: 1.565833
-<<<<<<< HEAD
-ret: 0         st: 0 flags:1 dts: 0.840000 pts: 0.960000 pos: 460288 size: 24711
+ret: 0         st: 0 flags:1 dts: 0.840000 pts: 0.960000 pos: 460288 size: 24723
 ret: 0         st:-1 flags:0  ts: 0.460008
-ret: 0         st: 0 flags:1 dts: 0.840000 pts: 0.960000 pos: 460288 size: 24711
-=======
-ret: 0         st: 0 flags:1 dts: 0.840000 pts: 0.960000 pos: 460800 size: 24724
-ret: 0         st:-1 flags:0  ts: 0.460008
-ret: 0         st: 0 flags:1 dts: 0.840000 pts: 0.960000 pos: 460800 size: 24724
->>>>>>> 8a067941
+ret: 0         st: 0 flags:1 dts: 0.840000 pts: 0.960000 pos: 460288 size: 24723
 ret: 0         st:-1 flags:1  ts:-0.645825
 ret: 0         st: 0 flags:1 dts:-0.040000 pts: 0.000000 pos:   6144 size: 24813