--- conflicted
+++ resolved
@@ -1291,10 +1291,6 @@
     memory_poisoning
     network
     nonfree
-<<<<<<< HEAD
-=======
-    pod2man
->>>>>>> 92f0abb2
     pic
     rdft
     runtime_cpudetect
@@ -2303,16 +2299,11 @@
 ffserver_extralibs='$ldl'
 
 # documentation
-<<<<<<< HEAD
 podpages_deps="perl"
 manpages_deps="perl pod2man"
 htmlpages_deps="texi2html"
 txtpages_deps="makeinfo"
 doc_deps_any="manpages htmlpages podpages txtpages"
-=======
-pod2man_deps="doc"
-texi2html_deps="doc"
->>>>>>> 92f0abb2
 
 # default parameters
 
@@ -4392,16 +4383,11 @@
 fi
 enabled sdl && add_cflags $sdl_cflags && add_extralibs $sdl_libs
 
-<<<<<<< HEAD
 texi2html --help 2> /dev/null | grep -q 'init-file' && enable texi2html || disable texi2html
 makeinfo --version > /dev/null 2>&1 && enable makeinfo  || disable makeinfo
 perl -v            > /dev/null 2>&1 && enable perl      || disable perl
-pod2man --help > /dev/null 2>&1 && enable pod2man || disable pod2man
+pod2man --help     > /dev/null 2>&1 && enable pod2man   || disable pod2man
 rsync --help 2> /dev/null | grep -q 'contimeout' && enable rsync_contimeout || disable rsync_contimeout
-=======
-pod2man --help     > /dev/null 2>&1 && enable pod2man   || disable pod2man
-texi2html -version > /dev/null 2>&1 && enable texi2html || disable texi2html
->>>>>>> 92f0abb2
 
 check_header linux/fb.h
 check_header linux/videodev.h
