--- conflicted
+++ resolved
@@ -429,7 +429,6 @@
     } init_state;
 
     /**
-<<<<<<< HEAD
      * Graph the filter belongs to.
      */
     struct AVFilterGraph *graph;
@@ -446,11 +445,12 @@
     int age_index;
 
     /**
-     * Frame rate of the stream on the link, or 1/0 if unknown;
-     * if left to 0/0, will be automatically be copied from the first input
+     * Frame rate of the stream on the link, or 1/0 if unknown or variable;
+     * if left to 0/0, will be automatically copied from the first input
      * of the source filter if it exists.
      *
      * Sources should set it to the best estimation of the real frame rate.
+     * If the source frame rate is unknown or variable, set this to 1/0.
      * Filters should update it if necessary depending on their function.
      * Sinks can use it to set a default output frame rate.
      * It is similar to the r_frame_rate field in AVStream.
@@ -509,18 +509,6 @@
      * Number of past frames sent through the link.
      */
     int64_t frame_count;
-=======
-     * Frame rate of the stream on the link, or 1/0 if unknown or variable;
-     * if left to 0/0, will be automatically copied from the first input
-     * of the source filter if it exists.
-     *
-     * Sources should set it to the real constant frame rate.
-     * If the source frame rate is unknown or variable, set this to 1/0.
-     * Filters should update it if necessary depending on their function.
-     * Sinks can use it to set a default output frame rate.
-     */
-    AVRational frame_rate;
->>>>>>> 48ff6683
 };
 
 /**
